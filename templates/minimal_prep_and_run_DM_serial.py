"""
This script is a test for ptychographic reconstruction in the absence
of actual data. It uses the test Scan class
`ptypy.core.data.MoonFlowerScan` to provide "data".
"""

from ptypy.core import Ptycho
from ptypy import utils as u
p = u.Param()

# for verbose output
p.verbose_level = 3
<<<<<<< HEAD
p.frames_per_block = 100
=======
p.frames_per_block = 200
>>>>>>> 4c48ddfe
# set home path
p.io = u.Param()
p.io.home = "~/dumps/ptypy/"
p.io.autosave = u.Param(active=False)
p.io.autoplot = u.Param(active=True)
# max 200 frames (128x128px) of diffraction data
p.scans = u.Param()
p.scans.MF = u.Param()
# now you have to specify which ScanModel to use with scans.XX.name,
# just as you have to give 'name' for engines and PtyScan subclasses.
p.scans.MF.name = 'BlockFull' # or 'Full'
p.scans.MF.data= u.Param()
p.scans.MF.data.name = 'MoonFlowerScan'
p.scans.MF.data.shape = 128
<<<<<<< HEAD
p.scans.MF.data.num_frames = 100
p.scans.MF.data.save = None

p.scans.MF.illumination = u.Param(diversity=None)
p.scans.MF.coherence = u.Param(num_probe_modes=3)
=======
p.scans.MF.data.num_frames = 500
p.scans.MF.data.save = None

p.scans.MF.coherence = u.Param(num_probe_modes=1)
>>>>>>> 4c48ddfe
# position distance in fraction of illumination frame
p.scans.MF.data.density = 0.2
# total number of photon in empty beam
p.scans.MF.data.photons = 1e8
# Gaussian FWHM of possible detector blurring
p.scans.MF.data.psf = 0.

# attach a reconstrucion engine
p.engines = u.Param()
p.engines.engine00 = u.Param()
<<<<<<< HEAD
p.engines.engine00.name = 'DM_pycuda'
p.engines.engine00.numiter = 50
p.engines.engine00.numiter_contiguous = 10
=======
p.engines.engine00.name = 'DM_serial_stream'
p.engines.engine00.numiter = 10
p.engines.engine00.numiter_contiguous = 1
>>>>>>> 4c48ddfe
p.engines.engine00.probe_update_start = 2

# prepare and run
P = Ptycho(p,level=5)
#P.run()
P.print_stats()
#u.pause(10)<|MERGE_RESOLUTION|>--- conflicted
+++ resolved
@@ -10,11 +10,7 @@
 
 # for verbose output
 p.verbose_level = 3
-<<<<<<< HEAD
 p.frames_per_block = 100
-=======
-p.frames_per_block = 200
->>>>>>> 4c48ddfe
 # set home path
 p.io = u.Param()
 p.io.home = "~/dumps/ptypy/"
@@ -29,18 +25,11 @@
 p.scans.MF.data= u.Param()
 p.scans.MF.data.name = 'MoonFlowerScan'
 p.scans.MF.data.shape = 128
-<<<<<<< HEAD
 p.scans.MF.data.num_frames = 100
 p.scans.MF.data.save = None
 
 p.scans.MF.illumination = u.Param(diversity=None)
 p.scans.MF.coherence = u.Param(num_probe_modes=3)
-=======
-p.scans.MF.data.num_frames = 500
-p.scans.MF.data.save = None
-
-p.scans.MF.coherence = u.Param(num_probe_modes=1)
->>>>>>> 4c48ddfe
 # position distance in fraction of illumination frame
 p.scans.MF.data.density = 0.2
 # total number of photon in empty beam
@@ -51,15 +40,9 @@
 # attach a reconstrucion engine
 p.engines = u.Param()
 p.engines.engine00 = u.Param()
-<<<<<<< HEAD
 p.engines.engine00.name = 'DM_pycuda'
 p.engines.engine00.numiter = 50
 p.engines.engine00.numiter_contiguous = 10
-=======
-p.engines.engine00.name = 'DM_serial_stream'
-p.engines.engine00.numiter = 10
-p.engines.engine00.numiter_contiguous = 1
->>>>>>> 4c48ddfe
 p.engines.engine00.probe_update_start = 2
 
 # prepare and run
