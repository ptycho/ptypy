# -*- coding: utf-8 -*-
"""
Difference Map reconstruction engine for NVIDIA GPUs.

This engine uses three streams, one for the compute queue and one for each I/O queue.
Events are used to synchronize download / compute/ upload. we cannot manipulate memory
for each loop over the state vector, a certain number of memory sections is preallocated
and reused.

This file is part of the PTYPY package.

    :copyright: Copyright 2014 by the PTYPY team, see AUTHORS.
    :license: GPLv2, see LICENSE for details.
"""

import numpy as np
import time
from pycuda import gpuarray
import pycuda.driver as cuda
from pycuda.tools import DeviceMemoryPool

from ptypy import utils as u
from ptypy.utils.verbose import log, logger
from ptypy.utils import parallel
from ptypy.engines import register
from . import DM_pycuda
from ..multi_gpu import MultiGpuCommunicator

from ..mem_utils import make_pagelocked_paired_arrays as mppa
from ..mem_utils import GpuDataManager2

MPI = parallel.size > 1
MPI = True

EX_MA_BLOCKS_RATIO = 2
MAX_BLOCKS = 99999  # can be used to limit the number of blocks, simulating that they don't fit
#MAX_BLOCKS = 3  # can be used to limit the number of blocks, simulating that they don't fit

__all__ = ['DM_pycuda_stream']


@register()
class DM_pycuda_stream(DM_pycuda.DM_pycuda):

    def __init__(self, ptycho_parent, pars=None):

        super(DM_pycuda_stream, self).__init__(ptycho_parent, pars)
        self.ma_data = None
        self.mag_data = None
        self.ex_data = None
        #self.multigpu = None

    def engine_initialize(self):
        super().engine_initialize()
        self.qu_htod = cuda.Stream()
        self.qu_dtoh = cuda.Stream()
        #self.multigpu = MultiGpuCommunicator()

    def _setup_kernels(self):

        super()._setup_kernels()
        ex_mem = 0
        mag_mem = 0
        for scan, kern in self.kernels.items():
            ex_mem = max(kern.aux.nbytes, ex_mem)
            mag_mem = max(kern.FUK.gpu.fdev.nbytes, mag_mem)
        ma_mem = mag_mem
        mem = cuda.mem_get_info()[0]
        blk = ex_mem * EX_MA_BLOCKS_RATIO + ma_mem + mag_mem
        fit = int(mem - 200 * 1024 * 1024) // blk  # leave 200MB room for safety

        # TODO grow blocks dynamically
        nex = min(fit * EX_MA_BLOCKS_RATIO, MAX_BLOCKS)
        nma = min(fit, MAX_BLOCKS)
        log(3, 'Free memory on device: %.2f GB' % (float(mem)/1e9))
        log(3, 'PyCUDA max blocks fitting on GPU: exit arrays={}, ma_arrays={}'.format(nex, nma))
        # reset memory or create new
        self.ex_data = GpuDataManager2(ex_mem, 0, nex, True)
        self.ma_data = GpuDataManager2(ma_mem, 0, nma, False)
        self.mag_data = GpuDataManager2(mag_mem, 0, nma, False)

    def engine_prepare(self):

        super(DM_pycuda.DM_pycuda, self).engine_prepare()

        for name, s in self.ob.S.items():
            s.gpu = gpuarray.to_gpu(s.data)
        for name, s in self.ob_buf.S.items():
            s.gpu, s.data = mppa(s.data)
        for name, s in self.ob_nrm.S.items():
            s.gpu, s.data = mppa(s.data)
        for name, s in self.pr.S.items():
            s.gpu, s.data = mppa(s.data)
        for name, s in self.pr_buf.S.items():
            s.gpu, s.data = mppa(s.data)
        for name, s in self.pr_nrm.S.items():
            s.gpu, s.data = mppa(s.data)

        use_tiles = (not self.p.probe_update_cuda_atomics) or (not self.p.object_update_cuda_atomics)

        # TODO : like the serialization this one is needed due to object reformatting
        for label, d in self.di.storages.items():
            prep = self.diff_info[d.ID]
            prep.addr_gpu = gpuarray.to_gpu(prep.addr)
            if use_tiles:
                prep.addr2 = np.ascontiguousarray(np.transpose(prep.addr, (2, 3, 0, 1)))
                prep.addr2_gpu = gpuarray.to_gpu(prep.addr2)
            if self.do_position_refinement:
                prep.mangled_addr_gpu = prep.addr_gpu.copy()

        for label, d in self.ptycho.new_data:
            dID = d.ID
            prep = self.diff_info[dID]
            pID, oID, eID = prep.poe_IDs

            prep.ma_sum_gpu = gpuarray.to_gpu(prep.ma_sum)
            # prepare page-locked mems:
            prep.err_fourier_gpu = gpuarray.to_gpu(prep.err_fourier)
            prep.err_phot_gpu = gpuarray.to_gpu(prep.err_phot)
            prep.err_exit_gpu = gpuarray.to_gpu(prep.err_exit)
            if self.do_position_refinement:
                prep.error_state_gpu = gpuarray.empty_like(prep.err_fourier_gpu)
            ma = self.ma.S[dID].data.astype(np.float32)
            prep.ma = cuda.pagelocked_empty(ma.shape, ma.dtype, order="C", mem_flags=4)
            prep.ma[:] = ma
            ex = self.ex.S[eID].data
            prep.ex = cuda.pagelocked_empty(ex.shape, ex.dtype, order="C", mem_flags=4)
            prep.ex[:] = ex
            mag = prep.mag
            prep.mag = cuda.pagelocked_empty(mag.shape, mag.dtype, order="C", mem_flags=4)
            prep.mag[:] = mag

            log(3, 'Free memory on device: %.2f GB' % (float(cuda.mem_get_info()[0])/1e9))
            self.ex_data.add_data_block()
            self.ma_data.add_data_block()
            self.mag_data.add_data_block()
        
    def engine_iterate(self, num=1):
        """
        Compute one iteration.
        """
        # ma_buf = ma_c = np.zeros(FUK.fshape, dtype=np.float32)
        self.dID_list = list(self.di.S.keys())
        atomics_probe = self.p.probe_update_cuda_atomics
        atomics_object = self.p.object_update_cuda_atomics
        use_tiles = (not atomics_object) or (not atomics_probe)
        
        for it in range(num):

            error = {}

            for inner in range(self.p.overlap_max_iterations):

                change = 0

                do_update_probe = (self.curiter >= self.p.probe_update_start)
                do_update_object = (self.p.update_object_first or (inner > 0) or not do_update_probe)
                do_update_fourier = (inner == 0)

                # initialize probe and object buffer to receive an update
                if do_update_object:
                    for oID, ob in self.ob.storages.items():
                        cfact = self.ob_cfact[oID]
                        obn = self.ob_nrm.S[oID]

                        if self.p.obj_smooth_std is not None:
<<<<<<< HEAD
                            log(4, 'Smoothing object, cfact is %.2f' % cfact)
=======
                            obb = self.ob_buf.S[oID]
                            logger.info('Smoothing object, cfact is %.2f' % cfact)
>>>>>>> 0fb4d94e
                            smooth_mfs = [self.p.obj_smooth_std, self.p.obj_smooth_std]
                            self.GSK.convolution(ob.gpu, smooth_mfs, tmp=obb.gpu)
                        # obb.gpu[:] = ob.gpu * cfactf32
                        ob.gpu._axpbz(np.complex64(cfact), 0, ob.gpu, stream=self.queue)

                        obn.gpu.fill(np.float32(cfact), stream=self.queue)

                # First cycle: Fourier + object update
                for iblock, dID in enumerate(self.dID_list):
                    t1 = time.time()
                    prep = self.diff_info[dID]

                    # find probe, object in exit ID in dependence of dID
                    pID, oID, eID = prep.poe_IDs

                    # references for kernels
                    kern = self.kernels[prep.label]
                    FUK = kern.FUK
                    AWK = kern.AWK
                    POK = kern.POK

                    pbound = self.pbound_scan[prep.label]
                    aux = kern.aux
                    PROP = kern.PROP

                    # get addresses and auxilliary array
                    addr = prep.addr_gpu
                    addr2 = prep.addr2_gpu if use_tiles else None
                    err_fourier = prep.err_fourier_gpu
                    err_phot = prep.err_phot_gpu
                    err_exit = prep.err_exit_gpu
                    ma_sum = prep.ma_sum_gpu

                    # local references
                    ob = self.ob.S[oID].gpu
                    obn = self.ob_nrm.S[oID].gpu
                    obb = self.ob_buf.S[oID].gpu
                    pr = self.pr.S[pID].gpu

                    # Schedule ex to device
                    ev_ex, ex, data_ex = self.ex_data.to_gpu(prep.ex, dID, self.qu_htod)

                    # Fourier update.
                    if do_update_fourier:
                        self.ex_data.syncback = True
                        log(4, '----- Fourier update -----', True)

                        # Schedule ma & mag to device
                        ev_ma, ma, data_ma = self.ma_data.to_gpu(prep.ma, dID, self.qu_htod)
                        ev_mag, mag, data_mag = self.mag_data.to_gpu(prep.mag, dID, self.qu_htod)

                        ## compute log-likelihood
                        if self.p.compute_log_likelihood:
                            t1 = time.time()
                            AWK.build_aux_no_ex(aux, addr, ob, pr)
                            PROP.fw(aux, aux)
                            # synchronize h2d stream with compute stream
                            self.queue.wait_for_event(ev_mag)
                            FUK.log_likelihood(aux, addr, mag, ma, err_phot)
                            self.benchmark.F_LLerror += time.time() - t1

                        # synchronize h2d stream with compute stream
                        self.queue.wait_for_event(ev_ex)
                        t1 = time.time()
                        AWK.build_aux(aux, addr, ob, pr, ex, alpha=self.p.alpha)
                        self.benchmark.A_Build_aux += time.time() - t1

                        ## FFT
                        t1 = time.time()
                        PROP.fw(aux, aux)
                        self.benchmark.B_Prop += time.time() - t1

                        ## Deviation from measured data
                        # synchronize h2d stream with compute stream
                        self.queue.wait_for_event(ev_mag)
                        FUK.fourier_error(aux, addr, mag, ma, ma_sum)
                        FUK.error_reduce(addr, err_fourier)
                        FUK.fmag_all_update(aux, addr, mag, ma, err_fourier, pbound)

                        self.benchmark.C_Fourier_update += time.time() - t1
                        data_mag.record_done(self.queue, 'compute')
                        data_ma.record_done(self.queue, 'compute')

                        t1 = time.time()
                        PROP.bw(aux, aux)
                        ## apply changes
                        AWK.build_exit(aux, addr, ob, pr, ex)
                        FUK.exit_error(aux, addr)
                        FUK.error_reduce(addr, err_exit)

                        self.benchmark.E_Build_exit += time.time() - t1
                        self.benchmark.calls_fourier += 1

                    prestr = '%d Iteration (Overlap) #%02d:  ' % (parallel.rank, inner)

                    # Update object
                    if do_update_object:
                        log(4, prestr + '----- object update -----', True)
                        t1 = time.time()

                        addrt = addr if atomics_object else addr2
                        self.queue.wait_for_event(ev_ex)
                        POK.ob_update(addrt, obb, obn, pr, ex, atomics=atomics_object)
                        self.benchmark.object_update += time.time() - t1
                        self.benchmark.calls_object += 1

                    data_ex.record_done(self.queue, 'compute')
                    if iblock + len(self.ex_data) < len(self.dID_list):
                        data_ex.from_gpu(self.qu_dtoh)

                # swap direction
                if do_update_fourier or do_update_object:
                    self.dID_list.reverse()

                # wait for compute stream to finish
                self.queue.synchronize()

                if do_update_object:

                    for oID, ob in self.ob.storages.items():
                        obn = self.ob_nrm.S[oID]
                        obb = self.ob_buf.S[oID]
                        self.multigpu.allReduceSum(obb.gpu)
                        self.multigpu.allReduceSum(obn.gpu)
                        obb.gpu /= obn.gpu

                        self.clip_object(obb.gpu)
                        ob.gpu[:] = obb.gpu

                # Exit if probe should not yet be updated
                if not do_update_probe:
                    break

                self.ex_data.syncback = False
                # Update probe
                log(4, prestr + '----- probe update -----', True)
                change = self.probe_update(MPI=MPI)
                # change = self.probe_update(MPI=(parallel.size>1 and MPI))

                log(4, prestr + 'change in probe is %.3f' % change, True)

                # stop iteration if probe change is small
                if change < self.p.overlap_converge_factor: break

            self.queue.synchronize()
            parallel.barrier()

            if self.do_position_refinement and (self.curiter):
                do_update_pos = (self.p.position_refinement.stop > self.curiter >= self.p.position_refinement.start)
                do_update_pos &= (self.curiter % self.p.position_refinement.interval) == 0

                # Update positions
                if do_update_pos:
                    """
                    Iterates through all positions and refines them by a given algorithm. 
                    """
                    log(3, "----------- START POS REF -------------")
                    for dID in self.di.S.keys():

                        prep = self.diff_info[dID]
                        pID, oID, eID = prep.poe_IDs
                        ob = self.ob.S[oID].gpu
                        pr = self.pr.S[pID].gpu
                        kern = self.kernels[prep.label]
                        aux = kern.aux
                        addr = prep.addr_gpu
                        original_addr = prep.original_addr
                        mangled_addr = prep.mangled_addr_gpu
                        ma_sum = prep.ma_sum_gpu
                        err_fourier = prep.err_fourier_gpu
                        error_state = prep.error_state_gpu

                        PCK = kern.PCK
                        TK = kern.TK
                        PROP = kern.PROP

                        # Make sure our data arrays are on device
                        ev_ma, ma, data_ma = self.ma_data.to_gpu(prep.ma, dID, self.qu_htod)
                        ev_mag, mag, data_mag = self.mag_data.to_gpu(prep.mag, dID, self.qu_htod)

                        # Keep track of object boundaries
                        max_oby = ob.shape[-2] - aux.shape[-2] - 1
                        max_obx = ob.shape[-1] - aux.shape[-1] - 1

                        # We need to re-calculate the current error
                        PCK.build_aux(aux, addr, ob, pr)
                        PROP.fw(aux, aux)
                        # wait for data to arrive
                        self.queue.wait_for_event(ev_mag)

                        # We need to re-calculate the current error 
                        if self.p.position_refinement.metric == "fourier":
                            PCK.fourier_error(aux, addr, mag, ma, ma_sum)
                            PCK.error_reduce(addr, err_fourier)
                        if self.p.position_refinement.metric == "photon":
                            PCK.log_likelihood(aux, addr, mag, ma, err_fourier)
                        cuda.memcpy_dtod_async(dest=error_state.ptr,
                                               src=err_fourier.ptr,
                                               size=err_fourier.nbytes, stream=self.queue)

                        log(4, 'Position refinement trial: iteration %s' % (self.curiter))
                        PCK.mangler.setup_shifts(self.curiter, nframes=addr.shape[0])
                        for i in range(PCK.mangler.nshifts):
                            PCK.mangler.get_address(i, addr, mangled_addr, max_oby, max_obx)
                            PCK.build_aux(aux, mangled_addr, ob, pr)
                            PROP.fw(aux, aux)
                            if self.p.position_refinement.metric == "fourier":
                                PCK.fourier_error(aux, mangled_addr, mag, ma, ma_sum)
                                PCK.error_reduce(mangled_addr, err_fourier)
                            if self.p.position_refinement.metric == "photon":
                                PCK.log_likelihood(aux, mangled_addr, mag, ma, err_fourier)
                            PCK.update_addr_and_error_state(addr, error_state, mangled_addr, err_fourier)

                        data_mag.record_done(self.queue, 'compute')
                        data_ma.record_done(self.queue, 'compute')
                        cuda.memcpy_dtod_async(dest=err_fourier.ptr,
                                               src=error_state.ptr,
                                               size=err_fourier.nbytes, stream=self.queue)
                        if use_tiles:
                            s1 = prep.addr_gpu.shape[0] * prep.addr_gpu.shape[1]
                            s2 = prep.addr_gpu.shape[2] * prep.addr_gpu.shape[3]
                            TK.transpose(prep.addr_gpu.reshape(s1, s2), prep.addr2_gpu.reshape(s2, s1))

            self.curiter += 1
            self.queue.synchronize()

        for name, s in self.ob.S.items():
            s.data[:] = s.gpu.get()
        for name, s in self.pr.S.items():
            s.data[:] = s.gpu.get()

        # costly but needed to sync back with
        # for name, s in self.ex.S.items():
        #     s.data[:] = s.gpu.get()
        for dID, prep in self.diff_info.items():
            err_fourier = prep.err_fourier_gpu.get()
            err_phot = prep.err_phot_gpu.get()
            err_exit = prep.err_exit_gpu.get()
            errs = np.ascontiguousarray(np.vstack([err_fourier, err_phot, err_exit]).T)
            error.update(zip(prep.view_IDs, errs))

        self.error = error
        return error

    ## probe update
    def probe_update(self, MPI=False):
        t1 = time.time()
        queue = self.queue
        use_atomics = self.p.probe_update_cuda_atomics
        # storage for-loop
        change = 0
        for pID, pr in self.pr.storages.items():
            prn = self.pr_nrm.S[pID]
            cfact = self.pr_cfact[pID]
            # pr.gpu *= np.float64(cfact)
            pr.gpu._axpbz(np.complex64(cfact), 0, pr.gpu, stream=queue)
            prn.gpu.fill(np.float32(cfact), stream=self.queue)

        for iblock, dID in enumerate(self.dID_list):
            prep = self.diff_info[dID]

            POK = self.kernels[prep.label].POK
            # find probe, object in exit ID in dependence of dID
            pID, oID, eID = prep.poe_IDs

            ev, ex, data_ex = self.ex_data.to_gpu(prep.ex, dID, self.qu_htod)
            self.queue.wait_for_event(ev)

            addrt = prep.addr_gpu if use_atomics else prep.addr2_gpu
            ev = POK.pr_update(addrt,
                               self.pr.S[pID].gpu,
                               self.pr_nrm.S[pID].gpu,
                               self.ob.S[oID].gpu,
                               ex,
                               atomics=use_atomics)

            data_ex.record_done(self.queue, 'compute')
            if iblock + len(self.ex_data) < len(self.dID_list):
                data_ex.from_gpu(self.qu_dtoh)

        self.dID_list.reverse()

        self.queue.synchronize()
        for pID, pr in self.pr.storages.items():

            buf = self.pr_buf.S[pID]
            prn = self.pr_nrm.S[pID]

            self.multigpu.allReduceSum(pr.gpu)
            self.multigpu.allReduceSum(prn.gpu)
            pr.gpu /= prn.gpu
            self.support_constraint(pr)

            ## calculate change on GPU
            AUK = self.kernels[list(self.kernels)[0]].AUK
            buf.gpu -= pr.gpu
            change += (AUK.norm2(buf.gpu) / AUK.norm2(pr.gpu)).get().item()
            buf.gpu[:] = pr.gpu
            # cuda.memcpy_dtod(dest=buf.gpu.ptr,
            #         src=pr.gpu.ptr,
            #         size=pr.gpu.nbytes)
            if MPI:
                change = parallel.allreduce(change) / parallel.size

        # print 'probe update: ' + str(time.time()-t1)
        self.benchmark.probe_update += time.time() - t1
        self.benchmark.calls_probe += 1

        return np.sqrt(change)

    def engine_finalize(self):
        """
        Clear all GPU data, pinned memory, etc
        """
        self.ex_data = None
        self.ma_data = None
        self.mag_data = None

        # copy data to cpu
        for name, s in self.pr.S.items():
            s.data = np.copy(s.data)  # is this the same as s.data.get()?

        super().engine_finalize()<|MERGE_RESOLUTION|>--- conflicted
+++ resolved
@@ -164,12 +164,8 @@
                         obn = self.ob_nrm.S[oID]
 
                         if self.p.obj_smooth_std is not None:
-<<<<<<< HEAD
                             log(4, 'Smoothing object, cfact is %.2f' % cfact)
-=======
                             obb = self.ob_buf.S[oID]
-                            logger.info('Smoothing object, cfact is %.2f' % cfact)
->>>>>>> 0fb4d94e
                             smooth_mfs = [self.p.obj_smooth_std, self.p.obj_smooth_std]
                             self.GSK.convolution(ob.gpu, smooth_mfs, tmp=obb.gpu)
                         # obb.gpu[:] = ob.gpu * cfactf32
