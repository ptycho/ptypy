from . import load_kernel
from pycuda import gpuarray
import numpy as np

class ArrayUtilsKernel:
    def __init__(self, acc_dtype=np.float64, queue=None):
        self.queue = queue
        self.acc_dtype = acc_dtype
        self.cdot_cuda = load_kernel("dot", {
            'INTYPE': 'complex<float>',
            'ACCTYPE': 'double' if acc_dtype==np.float64 else 'float'
        })
        self.dot_cuda = load_kernel("dot", {
            'INTYPE': 'float',
            'ACCTYPE': 'double' if acc_dtype==np.float64 else 'float'
        })
        self.full_reduce_cuda = load_kernel("full_reduce", {
            'DTYPE': 'double' if acc_dtype==np.float64 else 'float',
            'BDIM_X': 1024
        })
        self.transpose_cuda = load_kernel("transpose", {
            'DTYPE': 'int',
            'BDIM': 16
        })
        self.Ctmp = None
        
    def dot(self, A, B, out=None):
        assert A.dtype == B.dtype, "Input arrays must be of same data type"
        assert A.size == B.size, "Input arrays must be of the same size"
        
        if out is None:
            out = gpuarray.zeros((1,), dtype=self.acc_dtype)

        block = (1024, 1, 1)
        grid = (int((B.size + 1023) // 1024), 1, 1)
        if self.acc_dtype == np.float32:
            elsize = 4
        elif self.acc_dtype == np.float64:
            elsize = 8
        if self.Ctmp is None or self.Ctmp.size < grid[0]:
            self.Ctmp = gpuarray.zeros((grid[0],), dtype=self.acc_dtype)
        Ctmp = self.Ctmp
        if grid[0] == 1:
            Ctmp = out
        if np.iscomplexobj(B):
            self.cdot_cuda(A, B, np.int32(A.size), Ctmp,
                block=block, grid=grid, 
                shared=1024 * elsize,
                stream=self.queue)
        else:
            self.dot_cuda(A, B, np.int32(A.size), Ctmp,
                block=block, grid=grid,
                shared=1024 * elsize,
                stream=self.queue)
        if grid[0] > 1:
            self.full_reduce_cuda(self.Ctmp, out, np.int32(grid[0]), 
                block=(1024, 1, 1), grid=(1,1,1), shared=elsize*1024,
                stream=self.queue)
        
        return out

<<<<<<< HEAD
    def transpose(self, input, output):
        # only for int at the moment (addr array), and 2D (reshape pls)
        if len(input.shape) != 2:
            raise ValueError("Only 2D tranpose is supported - reshape as desired")
        if input.shape[0] != output.shape[1] or input.shape[1] != output.shape[0]:
            raise ValueError("Input/Output must be of flipped shape")
        if input.dtype != np.int32 or output.dtype != np.int32:
            raise ValueError("Only int types are supported at the moment")
        
        width = input.shape[1]
        height = input.shape[0]
        blk = (16, 16, 1)
        grd = (
            int((input.shape[1] + 15)// 16),
            int((input.shape[0] + 15)// 16),
            1
        )
        self.transpose_cuda(input, output, np.int32(width), np.int32(height),
            block=blk, grid=grd, stream=self.queue)
=======
    def norm2(self, A, out=None):
        return self.dot(A, A, out)


class DerivativesKernel:
    def __init__(self, dtype, queue=None):
        if dtype == np.float32:
            stype = "float"
        elif dtype == np.complex64:
            stype = "complex<float>"
        else:
            raise NotImplementedError(
                "delxf is only implemented for float32 and complex64")

        self.queue = queue
        self.dtype = dtype
        self.last_axis_block = (256, 4, 1)
        self.mid_axis_block = (256, 4, 1)

        self.delxf_last = load_kernel("delx_last", file="delx_last.cu", subs={
            'IS_FORWARD': 'true',
            'BDIM_X': str(self.last_axis_block[0]),
            'BDIM_Y': str(self.last_axis_block[1]),
            'DTYPE': stype
        })
        self.delxb_last = load_kernel("delx_last", file="delx_last.cu", subs={
            'IS_FORWARD': 'false',
            'BDIM_X': str(self.last_axis_block[0]),
            'BDIM_Y': str(self.last_axis_block[1]),
            'DTYPE': stype
        })
        self.delxf_mid = load_kernel("delx_mid", file="delx_mid.cu", subs={
            'IS_FORWARD': 'true',
            'BDIM_X': str(self.mid_axis_block[0]),
            'BDIM_Y': str(self.mid_axis_block[1]),
            'DTYPE': stype
        })
        self.delxb_mid = load_kernel("delx_mid", file="delx_mid.cu", subs={
            'IS_FORWARD': 'false',
            'BDIM_X': str(self.mid_axis_block[0]),
            'BDIM_Y': str(self.mid_axis_block[1]),
            'DTYPE': stype
        })

    def delxf(self, input, out, axis=-1):
        if input.dtype != self.dtype:
            raise ValueError('Invalid input data type')

        if axis < 0:
            axis = input.ndim + axis
        axis = np.int32(axis)

        if axis == input.ndim - 1:
            flat_dim = np.int32(np.product(input.shape[0:-1]))
            self.delxf_last(input, out, flat_dim, np.int32(input.shape[axis]),
                            block=self.last_axis_block,
                            grid=(
                int((flat_dim +
                     self.last_axis_block[1] - 1) // self.last_axis_block[1]),
                1, 1),
                stream=self.queue
            )
        else:
            lower_dim = np.int32(np.product(input.shape[(axis+1):]))
            higher_dim = np.int32(np.product(input.shape[:axis]))
            gx = int(
                (lower_dim + self.mid_axis_block[0] - 1) // self.mid_axis_block[0])
            gy = 1
            gz = int(higher_dim)
            self.delxf_mid(input, out, lower_dim, higher_dim, np.int32(input.shape[axis]),
                           block=self.mid_axis_block,
                           grid=(gx, gy, gz),
                           stream=self.queue
                           )

    def delxb(self, input, out, axis=-1):
        if input.dtype != self.dtype:
            raise ValueError('Invalid input data type')

        if axis < 0:
            axis = input.ndim + axis
        axis = np.int32(axis)

        if axis == input.ndim - 1:
            flat_dim = np.int32(np.product(input.shape[0:-1]))
            self.delxb_last(input, out, flat_dim, np.int32(input.shape[axis]),
                            block=self.last_axis_block,
                            grid=(
                int((flat_dim +
                     self.last_axis_block[1] - 1) // self.last_axis_block[1]),
                1, 1),
                stream=self.queue
            )
        else:
            lower_dim = np.int32(np.product(input.shape[(axis+1):]))
            higher_dim = np.int32(np.product(input.shape[:axis]))
            gx = int(
                (lower_dim + self.mid_axis_block[0] - 1) // self.mid_axis_block[0])
            gy = 1
            gz = int(higher_dim)
            self.delxb_mid(input, out, lower_dim, higher_dim, np.int32(input.shape[axis]),
                           block=self.mid_axis_block,
                           grid=(gx, gy, gz),
                           stream=self.queue
                           )
>>>>>>> b3418e0f
<|MERGE_RESOLUTION|>--- conflicted
+++ resolved
@@ -59,7 +59,6 @@
         
         return out
 
-<<<<<<< HEAD
     def transpose(self, input, output):
         # only for int at the moment (addr array), and 2D (reshape pls)
         if len(input.shape) != 2:
@@ -79,7 +78,7 @@
         )
         self.transpose_cuda(input, output, np.int32(width), np.int32(height),
             block=blk, grid=grd, stream=self.queue)
-=======
+
     def norm2(self, A, out=None):
         return self.dot(A, A, out)
 
@@ -184,5 +183,4 @@
                            block=self.mid_axis_block,
                            grid=(gx, gy, gz),
                            stream=self.queue
-                           )
->>>>>>> b3418e0f
+                           )