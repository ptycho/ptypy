"""
Tests that the assembly of frames into 3d pods gives the original
3d diffraction patterns.
"""

import unittest
from ptypy.core import Ptycho
from ptypy import utils as u
import numpy as np
import tempfile
import os

import os
import tempfile

class Bragg3dModelTest(unittest.TestCase):
    def test_frame_assembly(self):
        from ptypy.experiment.Bragg3dSim import Bragg3dSimScan
        # parameter tree
        outpath = tempfile.mkdtemp(suffix="Bragg3dModelTest")
        p = u.Param()
        p.scans = u.Param()
        p.scans.scan01 = u.Param()
        p.scans.scan01.name = 'Bragg3dModel'
        p.scans.scan01.data = u.Param()
        p.scans.scan01.data.name = 'Bragg3dSimScan'
<<<<<<< HEAD
        p.scans.scan01.data.dump = os.path.join(tempfile.mkdtemp(suffix='tmp'),'tmp.npz')
=======
        p.scans.scan01.data.dump = os.path.join(outpath, 'tmp.npz')

>>>>>>> a470a4f9
        p.scans.scan01.data.shuffle = True

        # simulate and then load data
        P = Ptycho(p, level=2)

        # load raw simulation data
        diff = np.load(p.scans.scan01.data.dump)

        # check that the pods reflect the raw data
        assert len(diff.keys()) == len(P.pods)
        checked_pods = []
        for i in range(len(diff.keys())):
            diff_raw = diff['diff%02d'%i]
            ok = False
            for j in range(len(P.pods)):
                if j in checked_pods:
                    continue
                diff_pod = P.pods['P%04d'%j].diff
                if np.allclose(diff_raw, diff_pod):
                    checked_pods.append(j)
                    ok = True
                    break
            assert ok

if __name__ == '__main__':
    unittest.main()<|MERGE_RESOLUTION|>--- conflicted
+++ resolved
@@ -24,12 +24,8 @@
         p.scans.scan01.name = 'Bragg3dModel'
         p.scans.scan01.data = u.Param()
         p.scans.scan01.data.name = 'Bragg3dSimScan'
-<<<<<<< HEAD
-        p.scans.scan01.data.dump = os.path.join(tempfile.mkdtemp(suffix='tmp'),'tmp.npz')
-=======
+
         p.scans.scan01.data.dump = os.path.join(outpath, 'tmp.npz')
-
->>>>>>> a470a4f9
         p.scans.scan01.data.shuffle = True
 
         # simulate and then load data
