"""
This script is a test for ptychographic reconstruction in the absence
of actual data. It uses the test Scan class
`ptypy.core.data.MoonFlowerScan` to provide "data".
"""
#import ptypy
from ptypy.core import Ptycho
from ptypy import utils as u
import unittest

# class PrepAndRunDMMFTest(unittest.TestCase):
#     def test_prep_and_run(self):
<<<<<<< HEAD
# p = u.Param()
#
# # for verbose output
# p.verbose_level = 4
#
# # set home path
# p.io = u.Param()
# p.io.home = "/tmp/ptypy/"
# p.io.autosave = None
# #p.io.autoplot = u.Param()
# #p.io.autoplot.dump = True
# #p.io.autoplot = False
#
# # max 100 frames (128x128px) of diffraction data
# p.scans = u.Param()
# p.scans.MF = u.Param()
# p.scans.MF.name = 'Full'
# p.scans.MF.data= u.Param()
# p.scans.MF.data.name = 'MoonFlowerScan'
# p.scans.MF.data.shape = 128
# p.scans.MF.data.num_frames = 100
# p.scans.MF.data.save = None
#
# # position distance in fraction of illumination frame
# p.scans.MF.data.density = 0.2
# # total number of photon in empty beam
# p.scans.MF.data.photons = 1e8
# # Gaussian FWHM of possible detector blurring
# p.scans.MF.data.psf = 0.0
#
# p.engines = u.Param()
# p.engines.engine00 = u.Param()
# p.engines.engine00.name = 'DM'
# p.engines.engine00.numiter = 5
#
# # prepare and run
# P = Ptycho(p,level=5)
=======
p = u.Param()

# for verbose output
p.verbose_level = 4

# set home path
p.io = u.Param()
p.io.home = "/tmp/ptypy/"
p.io.autosave = u.Param(active=False)
p.io.autoplot = u.Param(active=False)
#p.io.autoplot = u.Param()
#p.io.autoplot.dump = True
#p.io.autoplot = False

# max 100 frames (128x128px) of diffraction data
p.scans = u.Param()
p.scans.MF = u.Param()
p.scans.MF.name = 'Full'
p.scans.MF.data= u.Param()
p.scans.MF.data.name = 'MoonFlowerScan'
p.scans.MF.data.shape = 128
p.scans.MF.data.num_frames = 100
p.scans.MF.data.save = None

# position distance in fraction of illumination frame
p.scans.MF.data.density = 0.2
# total number of photon in empty beam
p.scans.MF.data.photons = 1e8
# Gaussian FWHM of possible detector blurring
p.scans.MF.data.psf = 0.0

p.engines = u.Param()
p.engines.engine00 = u.Param()
p.engines.engine00.name = 'DM'
p.engines.engine00.numiter = 5

# prepare and run
P = Ptycho(p,level=5)
>>>>>>> 3e583561
<|MERGE_RESOLUTION|>--- conflicted
+++ resolved
@@ -10,45 +10,7 @@
 
 # class PrepAndRunDMMFTest(unittest.TestCase):
 #     def test_prep_and_run(self):
-<<<<<<< HEAD
-# p = u.Param()
-#
-# # for verbose output
-# p.verbose_level = 4
-#
-# # set home path
-# p.io = u.Param()
-# p.io.home = "/tmp/ptypy/"
-# p.io.autosave = None
-# #p.io.autoplot = u.Param()
-# #p.io.autoplot.dump = True
-# #p.io.autoplot = False
-#
-# # max 100 frames (128x128px) of diffraction data
-# p.scans = u.Param()
-# p.scans.MF = u.Param()
-# p.scans.MF.name = 'Full'
-# p.scans.MF.data= u.Param()
-# p.scans.MF.data.name = 'MoonFlowerScan'
-# p.scans.MF.data.shape = 128
-# p.scans.MF.data.num_frames = 100
-# p.scans.MF.data.save = None
-#
-# # position distance in fraction of illumination frame
-# p.scans.MF.data.density = 0.2
-# # total number of photon in empty beam
-# p.scans.MF.data.photons = 1e8
-# # Gaussian FWHM of possible detector blurring
-# p.scans.MF.data.psf = 0.0
-#
-# p.engines = u.Param()
-# p.engines.engine00 = u.Param()
-# p.engines.engine00.name = 'DM'
-# p.engines.engine00.numiter = 5
-#
-# # prepare and run
-# P = Ptycho(p,level=5)
-=======
+
 p = u.Param()
 
 # for verbose output
@@ -87,4 +49,4 @@
 
 # prepare and run
 P = Ptycho(p,level=5)
->>>>>>> 3e583561
+
