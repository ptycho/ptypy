--- conflicted
+++ resolved
@@ -71,13 +71,10 @@
             f[self.positions_fast_key] = h5.ExternalLink(self.positions_file, self.positions_fast_key)
             f[self.normalisation_key] = h5.ExternalLink(self.normalisation_file, self.normalisation_key)
 
-<<<<<<< HEAD
-=======
     def tearDown(self):
         if os.path.exists(self.outdir):
             shutil.rmtree(self.outdir)
 
->>>>>>> 96ab233a
     def test_position_data_mapping_case_1(self):
         '''
         axis_data.shape (A, B) for data.shape (A, B, frame_size_m, frame_size_n),
