# -*- coding: utf-8 -*-
"""
ptycho - definition of the upper-level class Ptycho.

This file is part of the PTYPY package.

    :copyright: Copyright 2014 by the PTYPY team, see AUTHORS.
    :license: GPLv2, see LICENSE for details.
"""
import numpy as np
import time
import paths
import os
import sys

from .. import utils as u
from ..utils.verbose import logger, _, report, headerline, log
from ..utils import parallel
from .. import engines
from ..io import interaction
from classes import Base, Container, Storage, PTYCHO_PREFIX
from manager import ModelManager
from . import model

__all__ = ['Ptycho', 'DEFAULT', 'DEFAULT_io']

DEFAULT_runtime = u.Param(
    run=os.path.split(sys.argv[0])[1].split('.')[0],
    engine="None",
    iteration=0,
    iterations=0,
)

DEFAULT_autoplot = u.Param(
    imfile="plots/%(run)s/%(run)s_%(engine)s_%(iteration)04d.png",
    threaded=True,
    interval=1,
    layout='default',
    dump=True,
    make_movie=False,
)

DEFAULT_autosave = u.Param(
    # If None or False : no saving else save with this given interval
    interval=10,
    # List of probe IDs for autosaving, if None save all [Not implemented]
    probes=None,
    # List of object IDs for autosaving, if None, save all [Not implemented]
    objects=None,
    rfile="dumps/%(run)s/%(run)s_%(engine)s_%(iteration)04d.ptyr",
)

DEFAULT_io = u.Param(
    # Auto save options: (None or False, int). If an integer,
    # specifies autosave interval, if None or False: no autosave
    autosave=DEFAULT_autosave,
    # Plotting parameters for a client
    autoplot=DEFAULT_autoplot,
    # Client-server communication
    interaction=interaction.Server_DEFAULT.copy(),
    home='./',
    rfile="recons/%(run)s/%(run)s_%(engine)s.ptyr"
)
"""Default io parameters. See :py:data:`.io` and a short listing below"""

DEFAULT = u.Param(
    # Verbosity level
    verbose_level=3,
    # Start an ipython kernel for debugging
    ipython_kernel=False,
    # Precision for reconstruction: 'single' or 'double'.
    data_type='single',
    # Do actually nothing if True [not implemented]
    dry_run=False,
    run=None,
    # POD creation rules.
    scan=u.Param(),
    scans=u.Param(),
    # Reconstruction algorithms
    engines={},
    engine=engines.DEFAULTS.copy(),
    io=DEFAULT_io.copy(depth=2)
)


class Ptycho(Base):
    """
    Ptycho : A ptychographic data holder and reconstruction manager.
    
    This is the highest level class. It organizes and contains the data,
    manages the reconstruction engines, and interacts with the outside world.
    
    If MPI is enabled, this class acts both as a manager (rank = 0) and 
    a worker (any rank), and most information exists on all processes.
    In principle the only part that is divided between processes is the
    diffraction data.
    
    By default Ptycho is instantiated once per process, but it can also
    be used as a managed container to load past runs.
    
    Attributes
    ----------    
    CType,FType : numpy.dtype
        numpy dtype for arrays. `FType` is for data, i.e. real-valued
        arrays, `CType` is for complex-valued arrays
        
    interactor : ptypy.io.interaction.Server
        ZeroMQ interaction server for communication with e.g. plotting
        clients
    
    runtime : Param
        Runtime information, e.g. errors, iteration etc.
    
    modelm : ModelManager
        THE managing instance for :any:`POD`, :any:`View` and 
        :any:`Geo` instances
        
    probe,obj,exit,diff,mask : Container
        Container instances for illuminations, samples, exit waves,
        diffraction data and detector masks / weights
    """
    DEFAULT = DEFAULT
    """ Default ptycho parameters which is the trunk of the
        default :ref:`ptypy parameter tree <parameters>`"""
    
    _PREFIX = PTYCHO_PREFIX
    
    def __init__(self, pars=None, level=2, **kwargs):
        """        
        Parameters
        ----------
        pars : Param
            Input parameters, subset of the 
            :ref:`ptypy parameter tree<parameters>`
            
        level : int
            Determines how much is initialized.
            
            - <= 0 : empty ptypy structure
            - 1 : reads parameters, configures interaction server, 
                  see :py:meth:`init_structures`
            - 2 : also configures Containers, initializes ModelManager
                  see :py:meth:`init_data`
            - 3 : also initializes ZeroMQ-communication 
                  :py:meth:`init_communication`
            - 4 : also initializes reconstruction engines, 
                  see :py:meth:`init_engine`
            - >= 4 : also and starts reconstruction
                    see :py:meth:`run`
        """
        super(Ptycho, self).__init__(None, 'Ptycho')
        
        # Abort if we load complete structure
        if level <= 0: 
            return

        self.p = self.DEFAULT.copy(depth=99)
        """ Reference for parameter tree, with which
            this instance was constructed. """
        
        # Continue with initialization from parameters
        if pars is not None:
            self.p.update(pars, in_place_depth=3)
        
        # That may be a little dangerous
        self.p.update(kwargs)

        # Instance attributes

        # Structures
        self.probe = None
        self.obj = None
        self.exit = None
        self.diff = None
        self.mask = None
        self.modelm = None

        # Data
        self.datasource = None

        # Communication
        self.interactor = None
        self.plotter = None

        # Early boot strapping
        self._configure()
        
        if level >= 1:
            logger.info('\n' + headerline('Ptycho init level 1', 'l'))
            self.init_structures()
        if level >= 2:
            logger.info('\n' + headerline('Ptycho init level 2', 'l'))
            self.init_data()
        if level >= 3:
            logger.info('\n' + headerline('Ptycho init level 3', 'l'))
            self.init_communication()
        if level >= 4:
            logger.info('\n' + headerline('Ptycho init level 4', 'l'))
            self.init_engine()
        if level >= 5:
            self.run()
            self.finalize()
            
    def _configure(self):
        """
        Early boot strapping.
        """
        p = self.p

        #################################
        # IPython kernel
        #################################
        if parallel.master and p.ipython_kernel:
            u.ipython_kernel.start_ipython_kernel({'Ptycho': self})

        #################################
        # Global logging level
        #################################
        u.verbose.set_level(p.verbose_level)

        #################################
        # Global data type switch
        #################################

        self.data_type = p.data_type
        assert p.data_type in ['single', 'double']
        self.FType = np.dtype(
            'f' + str(np.dtype(np.typeDict[p.data_type]).itemsize)).type
        self.CType = np.dtype(
            'c' + str(2 * np.dtype(np.typeDict[p.data_type]).itemsize)).type
        logger.info(_('Data type', self.data_type))

        # Check if there is already a runtime container
        if not hasattr(self, 'runtime'):
            self.runtime = u.Param()  # DEFAULT_runtime.copy()
            
        if not hasattr(self, 'engines'):
            # Create an engines entry if it does not already exist
            from collections import OrderedDict
            self.engines = OrderedDict()
        
        # Generate all the paths
        self.paths = paths.Paths(p.io)
        
        # Find run name
        self.runtime.run = self.paths.run(p.run)
    
    def init_communication(self):
        """
        Called on __init__ if ``level >= 3``.
        
        Initializes ZeroMQ communication on the master node and
        spawns an optional plotting client.
        """
        iaction = self.p.io.interaction 
        autoplot = self.p.io.autoplot
        
        if parallel.master and iaction:
            # Create the interaction server
            self.interactor = interaction.Server(iaction)
            
            # Register self as an accessible object for the client
            self.interactor.objects['Ptycho'] = self

            # Start the thread
            logger.info('Will start interaction server here: %s:%d'
                        % (self.interactor.address, self.interactor.port))
            port = self.interactor.activate()
            
            if port is None:
                logger.warn('Interaction server initialization failed. '
                            'Continuing without server.')
                self.interactor = None
                self.plotter = None
            else:
                # Modify port
                iaction.port = port
                
                # Inform the audience
                log(4, 'Started interaction got the following parameters:'
                    + report(self.interactor.p, noheader=True))
                
                # Start automated plot client
                self.plotter = None
                if (parallel.master and autoplot and autoplot.threaded and
                        autoplot.interval > 0):
                    from multiprocessing import Process
                    logger.info('Spawning plot client in new Process.')
                    self.plotter = Process(target=u.spawn_MPLClient,
                                           args=(iaction, autoplot,))
                    self.plotter.start()
        else:
            # No interaction wanted
            self.interactor = None
            self.plotter = None
            
        parallel.barrier()
    
    def init_structures(self):
        """
        Called on __init__ if ``level >= 1``.
        
        Prepare everything for reconstruction. Creates attributes
        :py:attr:`modelm` and the containers :py:attr:`probe` for 
        illumination, :py:attr:`obj` for the samples, :py:attr:`exit` for
        the exit waves, :py:attr:`diff` for diffraction data and 
        :py:attr:`mask` for detectors masks
        """
        p = self.p
               
        # Initialize the reconstruction containers
        self.probe = Container(ptycho=self, ID='Cprobe', data_type='complex')
        self.obj = Container(ptycho=self, ID='Cobj', data_type='complex')
        self.exit = Container(ptycho=self, ID='Cexit', data_type='complex')
        self.diff = Container(ptycho=self, ID='Cdiff', data_type='real')
        self.mask = Container(ptycho=self, ID='Cmask', data_type='bool')
       
        ###################################
        # Initialize data sources load data
        ###################################
        
        # Initialize the model manager
        self.modelm = ModelManager(self, p.scan)
    
    def init_data(self, print_stats=True):
        """
        Called on __init__ if ``level >= 2``.
        
        Call :py:meth:`ModelManager.new_data()`
        Prints statistics on the ptypy structure if ``print_stats=True``
        """
        # Load the data. This call creates automatically the scan managers,
        # which create the views and the PODs.
        self.modelm.new_data()
        
        # Print stats
        parallel.barrier()
        if print_stats:
            self.print_stats()
        
<<<<<<< HEAD
        # Create plotting instance (maybe)
=======
        # TODO: create plotting instance here (maybe)
>>>>>>> 961310ed
        
    def _init_engines(self):
        """
        * deprecated*
        Initialize engines from parameters. Sets :py:attr:`engines`
        """
        # Store the engines in a dict
        self.engines = {}
        
        # Store the run labels in a list to ensure precedence is preserved.
        self.run_labels = []
        
        # Loop through p.engines sub-dictionaries
        for run_label, pars in self.p.engines.iteritems():
            # Copy common parameters
            engine_pars = self.p.engine.common.copy()
            
            # Identify engine by name
            engine_class = engines.by_name(pars.name)
            
            # Update engine type specific parameters
            engine_pars.update(self.p.engine[pars.name])
            
            # Update engine instance specific parameters
            engine_pars.update(pars)
            
            # Create instance
            engine = engine_class(self, engine_pars)
            
            # Store info
            self.engines[run_label] = engine
            self.run_labels.append(run_label)
    
    def init_engine(self, label=None, epars=None):
        """
        Called on __init__ if ``level >= 4``.
        
        Initializes engine with label `label` from parameters and lists
        it internally in ``self.engines`` which is an ordered dictionary.
        
        Parameters
        ----------
        label : str
            Label of engine which is to be created from parameter set of 
            the same label in input parameter tree. If ``None``, an engine 
            is created for each available parameter set in input parameter 
            tree sorted by label.
        
        epars : Param or dict
            Set of engine parameters. The created engine is listed as
            *auto00*, *auto01* , etc in ``self.engines``
        """
        if epars is not None:
            # Receiving a parameter set means a new engine parameter set
            # needs to be listed in self.p
            engine_label = 'auto%02d' + len(self.engines)
            
            # List parameters
            self.p.engines[engine_label] = epars
            
            # Start over
            self.init_engine(engine_label)
        
            return engine_label
            
        elif label is not None:
            try:
                pars = self.p.engines[label]
            except KeyError('No parameter set available for engine label %s\n'
                            'Skipping..' % label):
                pass
            # Copy common parameters
            engine_pars = self.p.engine.common.copy()
            
            # Identify engine by name
            engine_class = engines.by_name(pars.name)
            
            # Update engine type specific parameters
            engine_pars.update(self.p.engine[pars.name])
            
            # Update engine instance specific parameters
            engine_pars.update(pars)
            
            # Create instance
            engine = engine_class(self, engine_pars)
            
            # Attach label
            engine.label = label
            
            # Store info
            self.engines[label] = engine
        else:
            # No label = prepare all engines
            for label in sorted(self.p.engines.keys()):
                self.init_engine(label)

    @property
    def pods(self):
        """ Dict of all :any:`POD` instances in the pool of self """
        return self._pool.get('P', {})
        
    @property
    def containers(self):
        """ Dict of all :any:`Container` instances in the pool of self """
        return self._pool['C']

    def run(self, label=None, epars=None, engine=None):
        """
        Called on __init__ if ``level >= 5``.
        
        Start the reconstruction with at least one engine.
        As a consequence, ``self.runtime`` will be filled with content.
        
        Parameters
        ----------
        label : str, optional
            Engine label of engine to run. If ``None`` all available 
            engines are run in the order they were stored in 
            ``self.engines``. If the engine is not yet created, 
            :py:meth:`init_engine` is called for that label.
        
        epars : dict or Param, optional
            Engine parameter set. An engine is created from this set,
            using :py:meth:`init_engine` and run immediately afterwards.
            For parameters see :py:data:`.engine`
            
        engine : BaseEngine, optional
            An engine instance that should be a subclass of 
            :py:class:`BaseEngine` or have the same methods.
        """
        if engine is not None:
            # Work with that engine
            if self.runtime.get('start') is None:
                self.runtime.start = time.asctime()
        
            # Check if there is already a runtime info collector
            if self.runtime.get('iter_info') is None:
                self.runtime.iter_info = []
            
            # Note when the last autosave was carried out
            if self.runtime.get('last_save') is None:
                self.runtime.last_save = 0
            
            # Maybe not needed
            if self.runtime.get('last_plot') is None:
                self.runtime.last_plot = 0
            
            # Prepare the engine
            engine.initialize()
                
            # Start the iteration loop
            while not engine.finished:
                # Check for client requests
                if parallel.master and self.interactor is not None: 
                    self.interactor.process_requests()
                
                parallel.barrier()
                
                # Check for new data
                self.modelm.new_data()
                
                # Last minute preparation before a contiguous block of
                # iterations
                engine.prepare()
                
                auto_save = self.p.io.autosave
                if auto_save is not None and auto_save.interval > 1:
                    if engine.curiter % auto_save.interval == 0:
                        auto = self.paths.auto_file(self.runtime)
                        logger.info(headerline('Autosaving'))
                        self.save_run(auto, 'dump')
                        self.runtime.last_save = engine.curiter
                        logger.info(headerline())

                # One iteration
                engine.iterate()
                
                # Display runtime information and do saving
                if parallel.master: 
                    info = self.runtime.iter_info[-1]
                    # Calculate error:
                    # err = np.array(info['error'].values()).mean(0)
                    err = info['error']
                    logger.info('Iteration #%(iteration)d of %(engine)s :: '
                                'Time %(duration).2f' % info)
                    logger.info('Errors :: Fourier %.2e, Photons %.2e, '
                                'Exit %.2e' % tuple(err))
                
                parallel.barrier()

            # Done. Let the engine finish up    
            engine.finalize()
    
            # Save
            if self.p.io.rfile:
                self.save_run()
            else:
                pass
            # Time the initialization
            self.runtime.stop = time.asctime()
        
        elif epars is not None:
            # A fresh set of engine parameters arrived.
            label = self.init_engine(epars=epars)
            self.run(label=label)
        
        elif label is not None:
            # Looks if there already exists a prepared engine
            # If so, use it, else create one and use it
            engine = self.engines.get(label, None)
            if engine is not None:
                self.run(engine=engine)
            else:
                self.init_engine(label=label)
                self.run(label=label)
        else:
            # Prepare and run ALL engines in self.p.engines
            self.init_engine()
            self.runtime.allstart = time.asctime()
            self.runtime.allstop = None
            for engine in self.engines.values():
                self.run(engine=engine)

    def finalize(self):
        """
        Cleanup
        """
        # 'allstop' will be interpreted as 'quit' on threaded plot clients
        self.runtime.allstop = time.asctime()
        if parallel.master and self.interactor is not None: 
            self.interactor.process_requests()
        if self.plotter and self.p.io.autoplot.make_movie:
            logger.info('Waiting for Client to make movie ')
            u.pause(5)
        try:
            # Not so clean.
            self.plotter.join()
        except BaseException:
            pass
        try:
            self.interactor.stop()
        except BaseException:
            pass
                    
    def _run(self, run_label=None):
        """
        *deprecated*
        Start the reconstruction. Former method
        """
        # Time the initialization
        if self.runtime.get('start') is None:
            self.runtime.start = time.asctime()
    
        # Check if there is already a runtime info collector
        if self.runtime.get('iter_info') is None:
            self.runtime.iter_info = []
        
        # Note when the last autosave was carried out
        if self.runtime.get('last_save') is None:
            self.runtime.last_save = 0
        
        # Maybe not needed
        if self.runtime.get('last_plot') is None:
            self.runtime.last_plot = 0
            
        # Run all engines sequentially
        for run_label in self.run_labels:
            
            # Set a new engine
            engine = self.engines[run_label]
            # self.current_engine = engine
            
            # Prepare the engine
            engine.initialize()

            # Start the iteration loop
            while not engine.finished:
                # Check for client requests
                if parallel.master and self.interactor is not None: 
                    self.interactor.process_requests()
                
                parallel.barrier()
                
                # Check for new data
                self.modelm.new_data()
                
                # Last minute preparation before a contiguous block of
                # iterations
                engine.prepare()
                
                if self.p.autosave is not None and self.p.autosave.interval > 1:
                    if engine.curiter % self.p.autosave.interval == 0:
                        auto = self.paths.auto_file(self.runtime)
                        logger.info(headerline('Autosaving'), 'l')
                        self.save_run(auto, 'dump')
                        self.runtime.last_save = engine.curiter
                        logger.info(headerline())

                # One iteration
                engine.iterate()
                
                # Display runtime information and do saving
                if parallel.master: 
                    info = self.runtime.iter_info[-1]
                    # Calculate error:
                    err = np.array(info['error'].values()).mean(0)
                    logger.info('Iteration #%(iteration)d of %(engine)s :: '
                                'Time %(duration).2f' % info)
                    logger.info('Errors :: Fourier %.2e, Photons %.2e, '
                                'Exit %.2e' % tuple(err))
                
                parallel.barrier()
            # Done. Let the engine finish up    
            engine.finalize()
    
            # Save
            # Deactivated for now as something fishy happens through MPI
            self.save_run()

        # Clean up - if needed.
        
        # Time the initialization
        self.runtime.stop = time.asctime()
        
    @classmethod
    def _from_dict(cls, dct):
        # This method will be called from save_load on linking
        inst = cls(level=0)
        inst.__dict__.update(dct)
        return inst
        
    @classmethod
    def load_run(cls, runfile, load_data=True):
        """
        Load a previous run.
        
        Parameters
        ----------
        runfile : str
                file dump of Ptycho class
        load_data : bool
                If `True` also load data (thus regenerating pods & views 
                for 'minimal' dump
        
        Returns
        -------
        P : Ptycho
            Ptycho instance with ``level == 2``
        """
        import save_load
        from .. import io
        
        # Determine if this is a .pty file
        # FIXME: do not rely on ".pty" extension.
        if not runfile.endswith('.pty') and not runfile.endswith('.ptyr'):
            logger.warning(
                'Only ptypy file type allowed for continuing a reconstruction')
            logger.warning('Exiting..')
            return None
        
        logger.info('Creating Ptycho instance from %s' % runfile)
        header = u.Param(io.h5read(runfile, 'header')['header'])
        if header['kind'] == 'minimal':
            logger.info('Found minimal ptypy dump')
            content = u.Param(io.h5read(runfile, 'content')['content'])
            
            logger.info('Creating new Ptycho instance')
            P = Ptycho(content.pars, level=1)
            
            logger.info('Attaching probe and object storages')
            for ID, s in content['probe'].items():
                s['owner'] = P.probe
                S = Storage._from_dict(s)
                P.probe._new_ptypy_object(S)
            for ID, s in content['obj'].items():
                s['owner'] = P.obj
                S = Storage._from_dict(s)
                P.obj._new_ptypy_object(S)
                # S.owner=P.obj
                
            logger.info('Attaching original runtime information')
            P.runtime = content['runtime']
            # P.paths.runtime = P.runtime
        
        elif header['kind'] == 'fullflat':
            P = save_load.link(io.h5read(runfile, 'content')['content'])
            
            logger.info('Configuring data types, verbosity '
                        'and server-client communication')

            P._configure()

            logger.info('Reconfiguring sharing rules')  # and loading data')
            print u.verbose.report(P.p)
            P.modelm.sharing_rules = model.parse_model(P.modelm.p['sharing'],
                                                       P.modelm.sharing)
            
            logger.info('Regenerating exit waves')
            P.exit.reformat()
            P.modelm._initialize_exit(P.pods.values())
            """
            logger.info('Attaching datasource')
            P.datasource = P.modelm.make_datasource(P.p.data)
            
            logger.info('Reconfiguring sharing rules and loading data')
            P.modelm.sharing_rules = model.parse_model(P.p.model['sharing'],
                                                       P.modelm.sharing)
            P.modelm.new_data()
            

            """
        if load_data:
            logger.info('Loading data')
            P.init_data()
        return P
        
    def save_run(self, alt_file=None, kind='minimal', force_overwrite=True):
        """
        Save run to file.
        
        As for now, diffraction / mask data is not stored
        
        Parameters
        ----------
        alt_file : str
            Alternative filepath, will override io.save_file
            
        kind : str
            Type of saving, one of:
            
                - *'minimal'*, only initial parameters, probe and object 
                  storages and runtime information is saved.
                - *'full_flat'*, (almost) complete environment
               
        """
        import save_load
        from .. import io
        
        dest_file = None
        
        if parallel.master:

            if alt_file is not None: 
                dest_file = u.clean_path(alt_file)
            else:
                dest_file = self.paths.recon_file(self.runtime)
    
            header = {'kind': kind,
                      'description': 'Ptypy .h5 compatible storage format'}

            import os
            if os.path.exists(dest_file):
                if force_overwrite:
                    logger.warn('Save file exists but will be overwritten '
                                '(force_overwrite is True)')
                elif not force_overwrite:
                    raise RuntimeError('File %s exists! Operation cancelled.'
                                       % dest_file)
                elif force_overwrite is None:
                    ans = raw_input('File %s exists! Overwrite? [Y]/N'
                                    % dest_file)
                    if ans and ans.upper() != 'Y':
                        raise RuntimeError('Operation cancelled by user.') 
            
            if kind == 'fullflat':
                self.interactor.stop()
                logger.info('Deleting references for interactor, '
                            'datasource and engines.')
                del self.interactor
                del self.datasource
                del self.paths
                try:
                    del self.engines
                    del self.current_engine
                except:
                    pass

                logger.info(
                    'Clearing numpy arrays for exit, diff and mask containers.')

                # self.exit.clear()

                try:
                    for pod in self.pods.values():
                        del pod.exit
                except AttributeError:
                    self.exit.clear()
                    
                self.diff.clear()
                self.mask.clear()
                logger.info('Unlinking and saving to %s' % dest_file)
                content = save_load.unlink(self)
                # io.h5write(dest_file, header=header, content=content)
                
            elif kind == 'dump':
                # if self.interactor is not None:
                #    self.interactor.stop()
                logger.info('Generating copies of probe, object and parameters '
                            'and runtime')
                dump = u.Param()
                dump.probe = {ID: S._to_dict()
                              for ID, S in self.probe.storages.items()}
                dump.obj = {ID: S._to_dict()
                            for ID, S in self.obj.storages.items()}
                dump.pars = self.p.copy()  # _to_dict(Recursive=True)
                dump.runtime = self.runtime.copy()
                # Discard some bits of runtime to save space
                if len(self.runtime.iter_info) > 0:
                    dump.runtime.iter_info = [self.runtime.iter_info[-1]]

                content = dump
                
            elif kind == 'minimal':
                # if self.interactor is not None:
                #    self.interactor.stop()
                logger.info('Generating shallow copies of probe, object and '
                            'parameters and runtime')
                minimal = u.Param()
                minimal.probe = {ID: S._to_dict()
                                 for ID, S in self.probe.storages.items()}
                minimal.obj = {ID: S._to_dict()
                               for ID, S in self.obj.storages.items()}
                minimal.pars = self.p.copy()  # _to_dict(Recursive=True)
                minimal.runtime = self.runtime.copy()
                content = minimal
                        
            h5opt = io.h5options['UNSUPPORTED']
            io.h5options['UNSUPPORTED'] = 'ignore'
            logger.info('Saving to %s' % dest_file)
            io.h5write(dest_file, header=header, content=content)
            io.h5options['UNSUPPORTED'] = h5opt
        else:
            pass
        # We have to wait for all processes, just in case the script isn't
        # finished after saving
        parallel.barrier()
        return dest_file
        
    def print_stats(self, table_format=None, detail='summary'):
        """
        Calculates the memory usage and other info of ptycho instance
        """
        offset = 8
        active_pods = sum(1 for pod in self.pods.values() if pod.active)
        all_pods = len(self.pods.values())
        info = ['\n',
                "Process #%d ---- Total Pods %d (%d active) ----"
                % (parallel.rank, all_pods, active_pods) + '\n',
                '-' * 80 + '\n']
           
        header = True
        for ID, C in self.containers.iteritems():
            info.append(C.formatted_report(table_format,
                                           offset,
                                           include_header=header))
            if header:
                header = False
            
        info.append('\n')
        if str(detail) != 'summary':
            for ID, C in self.containers.iteritems():
                info.append(C.report())

        logger.info(''.join(info), extra={'allprocesses': True})
        # logger.debug(info, extra={'allprocesses': True})

    def plot_overview(self, fignum=100):
        """
        plots whole the first four layers of every storage in probe, object
        % diff
        """
        from matplotlib import pyplot as plt
        plt.ion()
        for s in self.obj.storages.values():
            u.plot_storage(s,
                           fignum,
                           'linear',
                           (slice(0, 4), slice(None), slice(None)))
            fignum += 1
        for s in self.probe.storages.values():
            u.plot_storage(s,
                           fignum,
                           'linear',
                           (slice(0, 4), slice(None), slice(None)))
            fignum += 1
        for s in self.diff.storages.values():
            u.plot_storage(s,
                           fignum,
                           'log',
                           (slice(0, 4), slice(None), slice(None)),
                           cmap='CMRmap')
            fignum += 1
        for s in self.mask.storages.values():
            u.plot_storage(s,
                           fignum,
                           'log',
                           (slice(0, 1), slice(None), slice(None)),
                           cmap='gray')
            fignum += 1<|MERGE_RESOLUTION|>--- conflicted
+++ resolved
@@ -338,12 +338,8 @@
         if print_stats:
             self.print_stats()
         
-<<<<<<< HEAD
         # Create plotting instance (maybe)
-=======
-        # TODO: create plotting instance here (maybe)
->>>>>>> 961310ed
-        
+
     def _init_engines(self):
         """
         * deprecated*
