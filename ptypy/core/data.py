"""
data - Diffraction data access.

This module defines a PtyScan, a container to hold the experimental 
data of a ptychography scan. Instrument-specific reduction routines should
inherit PtyScan to prepare data for the Ptycho Instance in a uniform format.

The experiment specific child class only needs to overwrite 2 functions
of the base class:
        
For the moment the module contains two main objects:
PtyScan, which holds a single ptychography scan, and DataSource, which
holds a collection of datascans and feeds the data as required.

This file is part of the PTYPY package.

    :copyright: Copyright 2014 by the PTYPY team, see AUTHORS.
    :license: GPLv2, see LICENSE for details.
"""
if __name__ == "__main__":
    from ptypy import utils as u
    from ptypy import io
    from ptypy import resources
    from ptypy.experiment import PtyScanTypes
    from ptypy.core import geometry
    from ptypy.utils.verbose import logger, log, headerline
    from ..utils import parallel
    from ptypy import resources
    from ptypy.core import xy
    import numpy as np
    import os
    import h5py
else:
    from .. import utils as u
    from .. import io
    from .. import resources
    from ..experiment import PtyScanTypes
    from ..utils.verbose import logger, log, headerline
    from ..utils import parallel
    from ptypy import resources
    from ptypy.core import xy
    import geometry
    import numpy as np
    import os
    import h5py

PTYD = dict(
    # frames, positions
    chunks={},
    # important to understand data. loaded by every process
    meta={},
    # this dictionary is not loaded from a ptyd. Mainly for documentation
    info={},
)
""" Basic Structure of a .ptyd datafile """

META = dict(
    # Label will be set internally
    label=None,
    # A unique label of user choice
    experimentID=None,
    version='0.1',
    shape=None,
    psize=None,
    # lam=None,
    energy=None,
    center=None,
    distance=None,
)

GENERIC = u.Param(
    # Filename (e.g. 'foo.ptyd')
    dfile=None,
    # Format for chunk file appendix.
    chunk_format='.chunk%02d',
    # 2-tuple or int for the desired fina frame size
    # roi=None,
    # Saving option: None, 'merge', 'append', 'extlink'
    save=None,
    # Auto center: if False, no automatic center, None only
    # if center is None, True it will be enforced
    auto_center=None,
    # Parallel loading: None, 'data', 'common', 'all'
    load_parallel='data',
    # Rebin diffraction data
    rebin=None,
    # Switching orientation : None, int or 3-tuple switch
    # Actions are (transpose, invert rows, invert cols)
    orientation=None,
    # Minimum number of frames of one chunk if not at end of scan
    min_frames=1,
    # Theoretical position list (This input parameter may get deprecated)
    positions_theory=None,
    # Total number of frames to be prepared
    num_frames=None,
    recipe={},
)
""" Default data parameters. See :py:data:`.scan.data`
    and a short listing below """

GENERIC.update(META)

WAIT = 'msg1'
EOS = 'msgEOS'
CODES = {WAIT: 'Scan unfinished. More frames available after a pause',
         EOS: 'End of scan reached'}

<<<<<<< HEAD
__all__ = ['GENERIC', 'PtyScan', 'PTYD', 'PtydScan', 'MoonFlowerScan']

=======
__all__ = ['GENERIC', 'PtyScan', 'PTYD', 'PtydScan', 'MoonFlowerScan', 'makePtyScan']
>>>>>>> 961310ed

class PtyScan(object):
    """
    PtyScan: A single ptychography scan, created on the fly or read from file.
    
    *BASECLASS*
    
    Objectives:
     - Stand alone functionality
     - Can produce .ptyd data formats
     - Child instances should be able to prepare from raw data
     - On-the-fly support in form of chunked data.
     - mpi capable, child classes should not worry about mpi
     
    """

    DEFAULT = GENERIC.copy()
    WAIT = WAIT
    EOS = EOS
    CODES = CODES

    def __init__(self, pars=None, **kwargs):
        # filename='./foo.ptyd', shape=None, save=True):
        """
        Class creation with minimum set of parameters, see :py:data:`GENERIC` 
        Please note that class creation is not meant to load data.
        
        Call :py:data:`initialize` to begin loading and data file creation.
        """
        # Load default parameter structure
        info = u.Param(self.DEFAULT.copy())

        # FIXME this overwrites the child's recipe defaults
        info.update(pars, in_place_depth=1)
        info.update(kwargs)

        # validate(pars, '.scan.preparation')

        # Prepare meta data
        self.meta = u.Param(META.copy())

        # Attempt to get number of frames.
        self.num_frames = info.num_frames
        """ Total number of frames to prepare / load.
            Set by :py:data:`~.scan.data.num_frames` """

        self.min_frames = info.min_frames * parallel.size
        """ Minimum number of frames to prepare / load
            with call of :py:meth:`auto` """

        if info.positions_theory is not None:
            num = len(info.positions_theory)
            logger.info('Theoretical positions are available. '
                        'There will be %d frames.' % num)
            logger.info(
                'Any experimental position information will be ignored.')
            logger.info(
                'Former input value of frame number `num_frames` %s is '
                'overridden to %d.' % (str(self.num_frames), num))
            self.num_frames = num
        """
        # check if we got information on geometry from ptycho
        if info.geometry is not None:
            for k, v in info.geometry.items():
                # FIXME: This is a bit ugly -
                # some parameters are added to info without documentation.
                info[k] = v if info.get(k) is None else None
            # FIXME: This should probably be done more transparently:
            # it is not clear for the user that info.roi
            # has precedence over geometry.N
            if info.roi is None:
                info.roi = u.expect2(info.geometry.N)
        """
        # None for rebin should be allowed, as in "don't rebin".
        if info.rebin is None:
            info.rebin = 1

        self.info = info
        """:any:`Param` container that stores all input parameters."""

        # Print a report
        log(4, 'Ptypy Scan instance got the following parameters:')
        log(4, u.verbose.report(info))

        # Dump all input parameters as class attributes.
        # FIXME: This duplication of parameters can lead to much confusion...
        # self.__dict__.update(info)

        # Check MPI settings
        lp = str(self.info.load_parallel)
        self.load_common_in_parallel = (lp == 'all' or lp == 'common')
        self.load_in_parallel = (lp == 'all' or lp == 'data')

        # Set data chunk and frame counters to zero
        self.framestart = 0
        self.chunknum = 0
        self.start = 0
        self.chunk = None

        # Initialize other instance attributes
        self.common = {}
        self.has_weight2d = None
        self.weight2d = None
        self.has_positions = None
        self.dfile = None
        self.save = self.info.save

        # Copy all values for meta
        for k in self.meta.keys():
            self.meta[k] = self.info[k]
        # self.center = None  # Center will be set later
        # self.roi = self.info.roi #None  # ROI will be set later
        # self.shape = None
        self.orientation = self.info.orientation
        self.rebin = self.info.rebin

        # Initialize flags
        self._flags = np.array([0, 0, 0], dtype=int)
        self.is_initialized = False
        
        # post init method call
        self.post_init()
        
    def initialize(self):
        """
        Begins the Data preparation and intended as the first method 
        that does read-write access on (large) data. Does the following:
        
        * Creates a \*.ptyd data file at location specified by 
          :py:data:`dfile` (master node only)
        * Calls :py:meth:`load_weight`, :py:meth:`load_positions`
          :py:meth:`load_common` (master node only for 
          ``load_parallel==None`` or ``load_parallel=='data'``)
        * Sets :py:attr:`num_frames` if needed
        * Calls :py:meth:`post_initialize`
        """
        logger.info(headerline('Enter PtyScan.initialize()', 'l'))

        # Prepare writing to file
        if self.info.save is not None:
            # We will create a .ptyd
            self.dfile = self.info.dfile
            if parallel.master:
                if os.path.exists(self.dfile):
                    backup = self.dfile + '.old'
                    logger.warning('File %s already exist. Renamed to %s.'
                                   % (self.dfile, backup))
                    os.rename(self.dfile, backup)
                # Prepare an empty file with the appropriate structure
                io.h5write(self.dfile, PTYD.copy())
            # Wait for master
            parallel.barrier()

        if parallel.master or self.load_common_in_parallel:
            positions = self.load_positions()
            self.weight2d = self.load_weight()
            self.common = self.load_common()
        else:
            positions = None

        # Broadcast
        if not self.load_common_in_parallel:
            positions = parallel.bcast(positions)
            self.weight2d = parallel.bcast(self.weight2d)
            self.common = parallel.bcast(self.common)

        parallel.barrier()
        self.common = u.Param(self.common)

        # Check for weight2d and positions
        self.has_weight2d = (self.weight2d is not None and
                             len(self.weight2d) > 0)
        self.has_positions = positions is not None and len(positions) > 0

        # Output information on weight and positions
        logger.info('Common weight : '.rjust(29) + str(self.has_weight2d))
        if self.has_weight2d:
            logger.info('shape = '.rjust(29) + str(self.weight2d.shape))

        logger.info('All experimental positions : ' + str(self.has_positions))
        if self.has_positions:
            logger.info('shape = '.rjust(29) + str(positions.shape))

        if self.info.positions_theory is not None:
            logger.info('Skipping experimental positions `positions_scan`')
        elif self.has_positions:
            # Store positions in the info dictionary
            self.info.positions_scan = positions
            num_pos = len(positions)
            if self.num_frames is None:
                # Frame number was not known. We just set it now.
                logger.info('Scanning positions found. There will be %d frames.'
                            % num_pos)
                self.num_frames = num_pos
            else:
                # Frame number was already specified.
                # Maybe we didn't want to use everything?
                if num_pos > self.num_frames:
                    # logger.info('Scanning positions have the same number of'
                    #             'points as the theoretical ones (%d).'
                    #             % num_pos)
                    logger.info('Scanning positions (%d) exceed the desired '
                                'number of scan points (%d).'
                                % (num_pos, self.num_frames))
                    logger.info('Set `num_frames` to None or to a larger value '
                                'for more scan points.')
                elif num_pos < self.num_frames:
                    logger.info('Scanning positions (%d) are fewer than the '
                                'desired number of scan points (%d).'
                                % (num_pos, self.num_frames))
                    logger.info('Resetting `num_frames` to lower value.')
                    self.num_frames = num_pos
                    # raise RuntimeError(
                    #     'Scanning positions have a number of points (%d) '
                    #     'inconsistent with what was previously deduced (%d).'
                    #     % (num_pos, self.info.num_frames))
        else:
            logger.info(
                'No scanning position have been provided at this stage.')

        # Warn that the total number of frames is unknown here.
        # The .check() method must now determine the end of the scan.
        if self.num_frames is None:
            logger.warning(
                'Number of frames `num_frames` not specified at this stage.')
        
        # A note about how much this scan class knows about the number 
        # of frames expected. PtydScan uses this information.
        self.info.num_frames_actual = self.num_frames
        parallel.barrier()
        """
        #logger.info('#######  MPI Report: ########\n')
        log(4,u.verbose.report(self.common), True)
        parallel.barrier()
        logger.info(headerline('Analysis done',' l') + '\n')
        """
        
        if self.info.save is not None and parallel.master:
            logger.info('Appending info dict to file %s\n' % self.info.dfile)
            io.h5append(self.info.dfile, info=dict(self.info))
        # Wait for master
        parallel.barrier()

        self.is_initialized = True
        self.post_initialize()
        logger.info(headerline('Leaving PtyScan.initialize()', 'l'))

    def _finalize(self):
        """
        Last actions when Eon-of-Scan is reached
        """
        # Maybe do this at end of everything
        if self.info.save is not None and parallel.master:
            io.h5append(self.info.dfile, info=dict(self.info))

    def load_weight(self):
        """
        **Override in subclass for custom implementation**
        
        *Called in* :py:meth:`initialize`
        
        Loads a common (2d)-weight for all diffraction patterns. The weight
        loaded here will be available by all processes through the
        attribute ``self.weight2d``. If a *per-frame-weight* is specified
        in :py:meth:`load` , this function has no effect. 
        
        The purpose of this function is to avoid reloading and parallel
        reads. If that is not critical to the implementation,
        reimplementing this function in a subclass can be ignored.
        
        If `load_parallel` is set to `all` or common`, this function is 
        executed by all nodes, otherwise the master node executes this
        function and broadcasts the results to other nodes.
        
        Returns
        -------
        weight2d : ndarray
            A two-dimensional array with a shape compatible to the raw
            diffraction data frames
            
        Note
        ----
        For now, weights will be converted to a mask, 
        ``mask = weight2d > 0`` for use in reconstruction algorithms.
        It is planned to use a general weight instead of a mask in future
        releases.
        """
        if self.info.shape is None:
            return None
        else:
            return np.ones(u.expect2(self.info.shape), dtype='bool')

    def load_positions(self):
        """
        **Override in subclass for custom implementation**
        
        *Called in* :py:meth:`initialize`
        
        Loads all positions for all diffraction patterns in this scan. 
        The positions loaded here will be available by all processes 
        through the attribute ``self.positions``. If you specify position
        on a per frame basis in :py:meth:`load` , this function has no 
        effect.
        
        If theoretical positions :py:data:`positions_theory` are 
        provided in the initial parameter set :py:data:`DEFAULT`, 
        specifying positions here has NO effect and will be ignored.
        
        The purpose of this function is to avoid reloading and parallel
        reads on files that may require intense parsing to retrieve the
        information, e.g. long SPEC log files. If parallel reads or 
        log file parsing for each set of frames is not a time critical
        issue of the subclass, reimplementing this function can be ignored
        and it is recommended to only reimplement the :py:meth:`load`
        method.
        
        If `load_parallel` is set to `all` or common`, this function is 
        executed by all nodes, otherwise the master node executes this
        function and broadcasts the results to other nodes.
        
        Returns
        -------
        positions : ndarray
            A (N,2)-array where *N* is the number of positions.
            
        Note
        ----
        Be aware that this method sets attribute :py:attr:`num_frames`
        in the following manner.
        
        * If ``num_frames == None`` : ``num_frames = N``.
        * If ``num_frames < N`` , no effect.
        * If ``num_frames > N`` : ``num_frames = N``.
         
        """
        if self.num_frames is None:
            return None
        else:
            return np.indices((self.num_frames, 2)).sum(0)

    def load_common(self):
        """
        **Override in subclass for custom implementation**
        
        *Called in* :py:meth:`initialize`
        
        Loads anything and stores that in a dict. This dict will be
        available to all processes after :py:meth:`initialize` through
        the attribute :py:attr:`common`
        
        The purpose of this method is the same as :py:meth:`load_weight`
        and :py:meth:`load_positions` except for that the contents
        of :py:attr:`common` have no built-in effect of the behavior in
        the processing other than the user specifies it in py:meth:`load`
        
        If `load_parallel` is set to `all` or common`, this function is 
        executed by all nodes, otherwise the master node executes this
        function and broadcasts the results to other nodes.
        
        Returns
        -------
        common : dict 
                    
        """
        return {}

    def post_initialize(self):
        """
        Placeholder. Called at the end of :py:meth:`initialize` by all
        processes.
        
        Use this method to benefit from 'hard-to-retrieve but now available' 
        information after initialize.
        """
        pass

    def post_init(self):
        """
        Placeholder. Called at the end of construction by all
        processes.
        """
        pass

    def _mpi_check(self, chunksize, start=None):
        """
        Executes the check() function on master node and communicates
        the result with the other nodes.
        This function determines if the end of the scan is reached
        or if there is more data after a pause.
        
        returns:
            - codes WAIT or EOS
            - or (start, frames) if data can be loaded 
        """
        # Take internal counter if not specified
        s = self.framestart if start is None else int(start)

        # Check may contain data system access, so we keep it to one process
        if parallel.master:
            self.frames_accessible, eos = self.check(chunksize, start=s)
            if self.num_frames is None and eos is None:
                logger.warning('Number of frames not specified and .check()'
                               'cannot determine end-of-scan. Aborting..')
                self.abort = True

            if eos is None:
                self.end_of_scan = (s + self.frames_accessible
                                    >= self.num_frames)
            else:
                self.end_of_scan = eos

        # Wait for master
        parallel.barrier()
        # Communicate result
        self._flags = parallel.bcast(self._flags)

        # Abort here if the flag was set
        if self.abort:
            raise RuntimeError(
                'Load routine incapable to determine the end-of-scan.')

        frames_accessible = self.frames_accessible
        # Wait if too few frames are available and we are not at the end
        if frames_accessible < self.min_frames and not self.end_of_scan:
            return WAIT
        elif self.end_of_scan and frames_accessible <= 0:
            return EOS
        else:
            # Move forward, set new starting point
            self.framestart += frames_accessible
            return s, frames_accessible

    def _mpi_indices(self, start, step):
        """
        Function to generate the diffraction data index lists that
        determine which node contains which data.
        """
        indices = u.Param()

        # All indices in this chunk of data
        indices.chunk = range(start, start + step)

        # Let parallel.loadmanager take care of assigning indices to nodes
        indices.lm = parallel.loadmanager.assign(indices.chunk)
        # This one contains now a list of indices listed after rank

        # Index list (node specific)
        indices.node = [indices.chunk[k] for k in indices.lm[parallel.rank]]

        # Store internally
        self.indices = indices

        return indices

    def get_data_chunk(self, chunksize, start=None):
        """
        This function prepares a container that is compatible to data package.

        This function is called from the auto() function.
        """
        msg = self._mpi_check(chunksize, start)
        if msg in [EOS, WAIT]:
            logger.info(CODES[msg])
            return msg
        else:
            start, step = msg

            # Get scan point index distribution
            indices = self._mpi_indices(start, step)

            # What did we get?
            data, positions, weights = self._mpi_pipeline_with_dictionaries(
                indices)
            # All these dictionaries could be empty
            # Fill weights dictionary with references to the weights in common

            has_data = (len(data) > 0)
            has_weights = (len(weights) > 0) and len(weights.values()[0]) > 0

            if has_data:
                dsh = np.array(data.values()[0].shape[-2:])
            else:
                dsh = np.array([0, 0])

            # Communicate result
            dsh[0] = parallel.MPImax([dsh[0]])
            dsh[1] = parallel.MPImax([dsh[1]])

            if not has_weights:
                # Peak at first item
                if self.has_weight2d:
                    altweight = self.weight2d
                else:
                    try:
                        altweight = self.meta.weight2d
                    except:
                        altweight = np.ones(dsh)
                weights = dict.fromkeys(data.keys(), altweight)

            assert len(weights) == len(data), (
                'Data and Weight frames unbalanced %d vs %d'
                % (len(data), len(weights)))

            sh = self.info.shape
            # Adapt roi if not set
            if sh is None:
                logger.info('ROI not set. Using full frame shape of (%d, %d).'
                            % tuple(dsh))
                sh = dsh
            else:
                sh = u.expect2(sh)

            # Only allow square slices in data
            if sh[0] != sh[1]:
                roi = u.expect2(sh.min())
                logger.warning('Asymmetric data ROI not allowed. Setting ROI '
                               'from (%d, %d) to (%d, %d).'
                               % (sh[0], sh[1], roi[0], roi[1]))
                sh = roi

            self.info.shape = sh

            cen = self.info.center
            if str(cen) == cen:
                cen = geometry.translate_to_pix(sh, cen)

            auto = self.info.auto_center
            # Get center in diffraction image
            if auto is None or auto is True:
                auto_cen = self._mpi_autocenter(data, weights)
            else:
                auto_cen = None

            if cen is None and auto_cen is not None:
                logger.info('Setting center for ROI from %s to %s.'
                            % (str(cen), str(auto_cen)))
                cen = auto_cen
            elif cen is None and auto is False:
                cen = dsh // 2
            else:
                # Center is number or tuple
                cen = u.expect2(cen[-2:])
                if auto_cen is not None:
                    logger.info('ROI center is %s, automatic guess is %s.'
                                % (str(cen), str(auto_cen)))

            # It is important to set center again in order to NOT have
            # different centers for each chunk, the downside is that the center
            # may be off if only a few diffraction patterns are used for the
            # analysis. In such case it is beneficial to set the center in the
            # parameters
            self.info.center = cen

            # Make sure center is in the image frame
            assert (cen > 0).all() and (dsh - cen > 0).all(), (
                'Optical axes (center = (%.1f, %.1f) outside diffraction image '
                'frame (%d, %d).' % tuple(cen) + tuple(dsh))

            # Determine if the arrays require further processing
            do_flip = (self.orientation is not None
                       and np.array(self.orientation).any())
            do_crop = (np.abs(sh - dsh) > 0.5).any()
            do_rebin = self.rebin is not None and (self.rebin != 1)

            if do_flip or do_crop or do_rebin:
                logger.info(
                    'Enter preprocessing '
                    '(crop/pad %s, rebin %s, flip/rotate %s) ... \n'
                    % (str(do_crop), str(do_rebin), str(do_flip)))

                # We proceed with numpy arrays.That is probably now more memory
                # intensive but shorter in writing
                if has_data:
                    d = np.array([data[ind] for ind in indices.node])
                    w = np.array([weights[ind] for ind in indices.node])
                else:
                    d = np.ones((1,) + tuple(dsh))
                    w = np.ones((1,) + tuple(dsh))

                # Crop data
                d, tmp = u.crop_pad_symmetric_2d(d, sh, cen)

                # Check if provided mask has the same shape as data, if not,
                # use the mask's center for cropping the mask. The latter is
                # also needed if no mask is provided, as weights is then
                # created using the requested cropping shape and thus might
                # have a different center than the raw data.
                # NOTE: Maybe distinguish between no mask provided and mask
                # with wrong size in warning
                if (dsh == np.array(w[0].shape)).all():
                    w, cen = u.crop_pad_symmetric_2d(w, sh, cen)
                else:
                    logger.warning('Mask does not have the same shape as data. '
                                   'Will use mask center for cropping mask.')
                    cen = np.array(w[0].shape) // 2
                    w, cen = u.crop_pad_symmetric_2d(w, sh, cen)

                # Flip, rotate etc.
                d, tmp = u.switch_orientation(d, self.orientation, cen)
                w, cen = u.switch_orientation(w, self.orientation, cen)

                # Rebin, check if rebinning is neither to strong nor impossible
                rebin = self.rebin
                if rebin <= 1:
                    pass
                elif (rebin in range(2, 6)
                      and (((sh / float(rebin)) % 1) == 0.0).all()):
                    mask = w > 0
                    d = u.rebin_2d(d, rebin)
                    w = u.rebin_2d(w, rebin)
                    mask = u.rebin_2d(mask, rebin)
                    # We keep only the pixels that do not include a masked pixel
                    # w[mask < mask.max()] = 0
                    # TODO: apply this operation when weights actually are weights
                    w = (mask == mask.max())
                else:
                    raise RuntimeError(
                        'Binning (%d) is to large or incompatible with array '
                        'shape (%s).' % (rebin, str(tuple(sh))))

                # restore contiguity of the cropped/padded/rotated/flipped array
                d = np.ascontiguousarray(d)

                if has_data:
                    # Translate back to dictionaries
                    data = dict(zip(indices.node, d))
                    weights = dict(zip(indices.node, w))

            # Adapt meta info
            self.meta.center = cen / float(self.rebin)
            self.meta.shape = u.expect2(sh) / self.rebin

            if self.info.psize is not None:
                self.meta.psize = u.expect2(self.info.psize) * self.rebin
            else:
                self.meta.psize = None

            # Prepare chunk of data
            chunk = u.Param()
            chunk.indices = indices.chunk
            chunk.indices_node = indices.node
            chunk.num = self.chunknum
            chunk.data = data

            # If there are weights we add them to chunk,
            # otherwise we push it into meta
            if has_weights:
                chunk.weights = weights
            elif has_data:
                chunk.weights = {}
                self.meta.weight2d = weights.values()[0]

            # Slice positions from common if they are empty too
            if positions is None or len(positions) == 0:
                pt = self.info.positions_theory
                if pt is not None:
                    chunk.positions = pt[indices.chunk]
                else:
                    try:
                        chunk.positions = (
                            self.info.positions_scan[indices.chunk])
                    except:
                        logger.info('Unable to slice position information from '
                                    'experimental or theoretical resource.')
                        chunk.positions = [None] * len(indices.chunk)
            else:
                # A dict : sort positions to indices.chunk
                # This may fail if there are less positions than scan points
                # (unlikely)
                chunk.positions = np.asarray(
                    [positions[k] for k in indices.chunk])
                # Positions complete

            # With first chunk we update meta
            if self.chunknum < 1:
                """
                for k, v in self.meta.items():
                    # FIXME: I would like to avoid this "blind copying"
                    # BE: This is not a blind copy as only keys
                    # in META above are used
                    if v is None:
                        self.meta[k] = self.__dict__.get(k, self.info.get(k))
                    else:
                        self.meta[k] = v
                self.meta['center'] = cen
                """

                if self.info.save is not None and parallel.master:
                    io.h5append(self.dfile, meta=dict(self.meta))

                parallel.barrier()

            self.chunk = chunk
            self.chunknum += 1

            return chunk

    def auto(self, frames, chunk_form='dp'):
        """
        Repeated calls to this function will process the data.
        
        Parameters
        ----------
        frames : int
            Number of frames to process.

        chunk_form : str
            Currently only type data package 'dp' implemented

        Returns
        -------
        variable
            one of the following
              - None, if scan's end is not reached,
                but no data could be prepared yet
              - False, if scan's end is reached
              - a data package otherwise
        """
        # attempt to get data:
        msg = self.get_data_chunk(frames)
        if msg == WAIT:
            return msg
        elif msg == EOS:
            # Cleanup maybe?
            self._finalize()
            # del self.common
            # del self.chunk
            return msg
        else:
            out = self.return_chunk_as(msg, chunk_form)
            # save chunk
            if self.info.save is not None:
                self._mpi_save_chunk(self.info.save, msg)
            # delete chunk
            del self.chunk
            return out

    def return_chunk_as(self, chunk, kind='dp'):
        """
        Returns the loaded data chunk `chunk` in the format `kind`.

        For now only kind=='dp' (data package) is valid.
        """
        # This is a bit ugly now
        if kind != 'dp':
            raise RuntimeError('Unknown kind of chunck format: %s' % str(kind))

        # The "common" part
        out = {'common': self.meta}

        # The "iterable" part
        iterables = []
        for pos, index in zip(chunk.positions, chunk.indices):
            frame = {'index': index,
                     'data': chunk.data.get(index),
                     'position': pos}

            if frame['data'] is None:
                frame['mask'] = None
            else:
                # Ok, we now know that we need a mask since data is not None
                # First look in chunk for a weight to this index, then
                # look for a 2d-weight in meta, then arbitrarily set
                # weight to ones.
                w = chunk.weights.get(
                    index, self.meta.get('weight2d',
                                         np.ones_like(frame['data'])))
                frame['mask'] = (w > 0)

            iterables.append(frame)

        out['iterable'] = iterables

        return out

    def _mpi_pipeline_with_dictionaries(self, indices):
        """
        Example processing pipeline using dictionaries.
        
        return :
            positions, data, weights
             -- Dictionaries. Keys are the respective scan point indices
                `positions` and `weights` may be empty. If so, the information
                is taken from the self.common dictionary
        
        """
        if self.load_in_parallel:
            # All nodes load raw_data and slice according to indices
            raw, pos, weights = self.load(indices=indices.node)

            # Gather position information as every node needs it later
            pos = parallel.gather_dict(pos)
        else:
            if parallel.master:
                raw, pos, weights = self.load(indices=indices.chunk)
            else:
                raw = {}
                pos = {}
                weights = {}
            # Distribute raw data across nodes according to indices
            raw = parallel.bcast_dict(raw, indices.node)
            weights = parallel.bcast_dict(weights, indices.node)

        # (re)distribute position information - every node should now be 
        # aware of all positions
        parallel.bcast_dict(pos)

        # Prepare data across nodes
        data, weights = self.correct(raw, weights, self.common)

        return data, pos, weights

    def check(self, frames=None, start=None):
        """
        **Override in subclass for custom implementation**
        
        This method checks how many frames the preparation routine may
        process, starting from frame `start` at a request of `frames`.
        
        This method is supposed to return the number of accessible frames
        for preparation and should determine if data acquisition for this
        scan is finished. Its main purpose is to allow for a data
        acquisition scheme, where the number of frames is not known 
        when :any:`PtyScan` is constructed, i.e. a data stream or an 
        on-the-fly reconstructions.
        
        Note
        ----
        If :py:data:`num_frames` is set on ``__init__()`` of the subclass,
        this method can be left as it is.
        
        Parameters
        ----------
        frames : int or None 
            Number of frames requested.
        start : int or None
            Scanpoint index to start checking from.
        
        Returns 
        -------
        frames_accessible : int
            Number of frames readable.
        
        end_of_scan : int or None
            is one of the following,
            - 0, end of the scan is not reached
            - 1, end of scan will be reached or is
            - None, can't say
                    
        """
        if start is None:
            start = self.framestart

        if frames is None:
            frames = self.min_frames

        frames_accessible = min((frames, self.num_frames - start))

        return frames_accessible, None

    @property
    def end_of_scan(self):
        return not (self._flags[1] == 0)

    @end_of_scan.setter
    def end_of_scan(self, eos):
        self._flags[1] = int(eos)

    @property
    def frames_accessible(self):
        return self._flags[0]

    @frames_accessible.setter
    def frames_accessible(self, frames):
        self._flags[0] = frames

    @property
    def abort(self):
        return not (self._flags[2] == 0)

    @abort.setter
    def abort(self, abort):
        self._flags[2] = int(abort)

    def load(self, indices):
        """
        **Override in subclass for custom implementation**
        
        Loads data according to node specific scanpoint indices that have
        been determined by :py:class:`LoadManager` or otherwise.
        
        Returns
        -------
        raw, positions, weight : dict
            Dictionaries whose keys are the given scan point `indices` 
            and whose values are the respective frame / position according 
            to the scan point index. `weight` and `positions` may be empty
            
        Note
        ----
        This is the *most* important method to change when subclassing
        :any:`PtyScan`. Most often it suffices to override the constructor
        and this method to create a subclass suited for a specific
        experiment.
        """
        # Dummy fill
        raw = {}
        for k in indices:
            raw[k] = k * np.ones(u.expect2(self.info.shape))

        return raw, {}, {}

    def correct(self, raw, weights, common):
        """
        **Override in subclass for custom implementation**
        
        Place holder for dark and flatfield correction. If :any:`load` 
        already provides data in the form of photon counts, and no frame
        specific weight is needed, this method may be left as it is.
        
        May get *merged* with :any:`load` in future.
    
        Returns
        -------
        data, weights : dict
            Flat and dark-corrected data dictionaries. These dictionaries
            must have the same keys as the input `raw` and contain 
            corrected frames (`data`) and statistical weights (`weights`)
            which are zero for invalid or masked pixel other the number
            of detector counts that correspond to one photon count
        """
        # c = dict(indices=None, data=None, weight=None)
        data = raw
        return data, weights

    def _mpi_autocenter(self, data, weights):
        """
        Calculates the frame center across all nodes.

        Data and weights are dicts of the same length and different on each
        node.
        """
        cen = {}
        for k, d in data.iteritems():
            cen[k] = u.mass_center(d * (weights[k] > 0))

        # For some nodes, cen may still be empty.
        # Therefore we use gather_dict to be save
        cen = parallel.gather_dict(cen)
        parallel.barrier()

        # Now master possesses all calculated centers
        if parallel.master:
            cen = np.array(cen.values()).mean(0)
        else:
            cen = np.array([0., 0.])

        parallel.allreduce(cen)

        return cen

    def report(self, what=None, shout=True):
        """
        Make a report on internal structure.
        """
        what = what if what is not None else self.__dict__
        msg = u.verbose.report(what)

        if shout:
            logger.info(msg, extra={'allprocesses': True})
        else:
            return msg

    def _mpi_save_chunk(self, kind='link', chunk=None):
        """
        Saves data chunk to hdf5 file specified with `dfile`.

        It works by gathering weights and data to the master node.
        Master node then writes to disk.
        
        In case you support parallel hdf5 writing, please modify this 
        function to suit your installation.
        
        2 out of 3 modes currently supported
        
        kind : 'merge','append','link'
            
            'append' : appends chunks of data in same file
            'link' : saves chunks in separate files and adds ExternalLinks
            
        TODO: 
            * For the 'link case, saving still requires access to
              main file `dfile` even so for just adding the link.
              This may result in conflict if main file is polled often
              by separate read process.
              Workaround would be to write the links on startup in
              initialise() 
            
        """
        # Gather all distributed dictionary data.
        c = chunk if chunk is not None else self.chunk

        # Shallow copy
        todisk = dict(c)
        num = todisk.pop('num')
        ind = todisk.pop('indices_node')

        for k in ['data', 'weights']:
            if k in c.keys():
                if hasattr(c[k], 'iteritems'):
                    v = c[k]
                else:
                    v = dict(zip(ind, np.asarray(c[k])))

                parallel.barrier()
                # Gather the content
                newv = parallel.gather_dict(v)
                todisk[k] = np.asarray([newv[j] for j in sorted(newv.keys())])

        parallel.barrier()

        # All information is at master node.
        if parallel.master:
            # Form a dictionary
            if str(kind) == 'append':
                h5address = 'chunks/%d' % num
                io.h5append(self.dfile, {h5address: todisk})
            elif str(kind) == 'link':
                h5address = 'chunks/%d' % num
                hddaddress = self.dfile + '.part%03d' % num
                io.h5write(hddaddress, todisk)
                
                with h5py.File(self.dfile) as f:
                    f[h5address] = h5py.ExternalLink(hddaddress, '/')
                    f.close()

            elif str(kind) == 'merge':
                raise NotImplementedError('Merging all data into single chunk '
                                          'is not yet implemented.')
        parallel.barrier()


class PtydScan(PtyScan):
    """
    PtyScan provided by native "ptyd" file format.
    """
    DEFAULT = GENERIC.copy()

    def __init__(self, pars=None, source=None, **kwargs):
        """
        PtyScan provided by native "ptyd" file format.
        
        :param source: Explicit source file. If not None or 'file', 
                       the data may get processed depending on user input
                       
        :param pars: Input like PtyScan
        """
        # Create parameter set
        p = u.Param(self.DEFAULT.copy())

        # Copy the label
        # if pars is not None:
        #    p.label = pars.get('label')

        if source is None or str(source) == 'file':
            # This is the case of absolutely no additional work
            logger.info('No explicit source file was given. '
                        'Will continue read only.')
            source = pars['dfile']
            manipulate = False
        elif pars is None or len(pars) == 0:
            logger.info('No parameters provided. '
                        'Saving / modification disabled.')
            manipulate = False
        else:
            logger.info('Explicit source file given. '
                        'Modification is possible.\n')
            dfile = pars['dfile']

            # Check for conflict
            if str(u.unique_path(source)) == str(u.unique_path(dfile)):
                logger.info('Source and Sink files are the same.')
                dfile = os.path.splitext(dfile)
                dfile = dfile[0] + '_n.' + dfile[1]
                logger.info('Will instead save to %s if necessary.'
                            % os.path.split(dfile)[1])

            pars['dfile'] = dfile
            manipulate = True
            p.update(pars)

        # Make sure the source exists.
        assert os.path.exists(u.unique_path(source)), (
            'Source File (%s) not found' % source)

        self.source = source

        # At least ONE chunk must exist to ensure everything works
        with h5py.File(source, 'r') as f:
            check = f.get('chunks/0')
            # Get number of frames supposedly in the file
            source_frames = f.get('info/num_frames_actual')[...].item()
            f.close()
            
        if check is None: 
            raise IOError('Ptyd source %s contains no data. Load aborted'
                          % source)
        
        if source_frames is None:
            logger.warning('Ptyd source is not aware of the total'
                           'number of diffraction frames expected')

        # Get meta information
        meta = u.Param(io.h5read(self.source, 'meta')['meta'])
        
        if len(meta) == 0:
            logger.warning('There should be meta information in '
                           '%s. Something is odd here.' % source)
        
        # Update given parameters when they are None
        if not manipulate:
            super(PtydScan, self).__init__(meta, **kwargs)
        else:
            # Overwrite only those set to None
            for k, v in meta.items():
                if p.get(k) is None:  # should be replace by 'unset'
                    p[k] = v
            # Initialize parent class and fill self
            super(PtydScan, self).__init__(p, **kwargs)

        if source_frames is not None:
            if self.num_frames is None:
                self.num_frames = source_frames
            elif self.num_frames > source_frames:
                self.num_frames = source_frames
        else:
            # Ptyd source doesn't know its total number of frames
            # but we cannot do anything about it. This should be dealt 
            # with with a flag in the meta package probably.
            pass
            
        # Other instance attributes
        self._checked = {}
        self._ch_frame_ind = None

    def check(self, frames=None, start=None):
        """
        Implementation of the check routine for a .ptyd file format.
        
        See also
        --------
        PtyScan.check
        """
        if start is None:
            start = self.framestart

        if frames is None:
            frames = self.min_frames

        # Get info about size of currently available chunks.
        # Dead external links will produce None and are excluded
        with h5py.File(self.source, 'r') as f:
            d = {}
            ch_items = []
            for k, v in f['chunks'].iteritems():
                if v is not None:
                    ch_items.append((int(k), v))

            ch_items = sorted(ch_items, key=lambda t: t[0])

            for ch_key in ch_items[0][1].keys():
                d[ch_key] = np.array([(int(k),) + v[ch_key].shape
                                      for k, v in ch_items if v is not None])
                    
            f.close()

        self._checked = d
        all_frames = int(sum([ch[1] for ch in d['data']]))
        ch_frame_ind = []
        for dd in d['data']:
            for frame in range(dd[1]):
                ch_frame_ind.append((dd[0], frame))

        self._ch_frame_ind = np.array(ch_frame_ind)
        
        # Accessible frames
        frames_accessible = min((frames, all_frames - start))
        # end_of_scan = source_frames <= start + frames_accessible
        return frames_accessible, None

    def _coord_to_h5_calls(self, key, coord):
        return 'chunks/%d/%s' % (coord[0], key), slice(coord[1], coord[1] + 1)

    def load_weight(self):
        if 'weight2d' in self.info:
            return self.info.weight2d
        else:
            return None

    def load_positions(self):
        return None

    def load(self, indices):
        """
        Load from ptyd.

        Due to possible chunked data, slicing frames is non-trivial.
        """
        # Ok we need to communicate the some internal info
        parallel.barrier()
        self._ch_frame_ind = parallel.bcast(self._ch_frame_ind)
        parallel.barrier()
        parallel.bcast_dict(self._checked)

        # Get the coordinates in the chunks
        coords = self._ch_frame_ind[indices]
        calls = {}

        for key in self._checked.keys():
            calls[key] = [self._coord_to_h5_calls(key, c) for c in coords]

        # Get our data from the ptyd file
        out = {}
        with h5py.File(self.source, 'r') as f:
            for array, call in calls.iteritems():
                out[array] = [np.squeeze(f[path][slce]) for path, slce in call]

            f.close()

        # If the chunk provided indices, we use those instead of our own
        # Dangerous and not yet implemented
        # indices = out.get('indices', indices)

        # Wrap in a dict
        for k, v in out.iteritems():
            out[k] = dict(zip(indices, v))

        return (out.get(key, {}) for key in ['data', 'positions', 'weights'])


class MoonFlowerScan(PtyScan):
    """
    Test PtyScan class producing a romantic ptychographic data set of a moon
    illuminating flowers.
    """

    DEFAULT = GENERIC.copy()
    DEFAULT.update(geometry.DEFAULT.copy())
    RECIPE = u.Param(
        # Position distance in fraction of illumination frame
        density=0.2,
        photons=1e8,
        psf=0.
    )

    def __init__(self, pars=None, **kwargs):
        """
        Parent pars are for the 
        """
        p = geometry.DEFAULT.copy()
        if pars is not None:
            p.update(pars)

        # Initialize parent class
        super(MoonFlowerScan, self).__init__(p, **kwargs)

        # Derive geometry from input
        geo = geometry.Geo(pars=self.meta)

        # Recipe specific things
        r = self.RECIPE.copy()
        r.update(self.info.recipe)

        # Derive scan pattern
        pos = u.Param()
        pos.spacing = geo.resolution * geo.shape * r.density
        pos.steps = np.int(np.round(np.sqrt(self.num_frames))) + 1
        pos.extent = pos.steps * pos.spacing
        pos.model = 'round'
        pos.count = self.num_frames
        self.pos = xy.from_pars(pos)

        # Calculate pixel positions
        pixel = self.pos / geo.resolution
        pixel -= pixel.min(0)
        self.pixel = np.round(pixel).astype(int) + 10
        frame = self.pixel.max(0) + 10 + geo.shape
        self.geo = geo
        self.obj = resources.flower_obj(frame)

        # Get probe
        moon = resources.moon_pr(self.geo.shape)
        moon /= np.sqrt(u.abs2(moon).sum() / r.photons)
        self.pr = moon
        self.load_common_in_parallel = True
        self.r = r

    def load_positions(self):
        return self.pos

    def load_weight(self):
        return np.ones(self.pr.shape)

    def load(self, indices):
        p = self.pixel
        s = self.geo.shape
        raw = {}

        for k in indices:
            intensity_j = u.abs2(self.geo.propagator.fw(
                self.pr * self.obj[p[k][0]:p[k][0] + s[0],
                                   p[k][1]:p[k][1] + s[1]]))

            if self.r.psf > 0.:
                intensity_j = u.gf(intensity_j, self.r.psf)

            raw[k] = np.random.poisson(intensity_j).astype(np.int32)

        return raw, {}, {}

<<<<<<< HEAD

class DataSource(object):
    """
    A source of data for ptychographic reconstructions.

    The important method is "feed_data", which returns packets of diffraction
    patterns with their meta-data.
    """
    def __init__(self, scans, frames_per_call=10000000, feed_format='dp'):
        """
        DataSource initialization.

        Parameters
        ----------
        scans : 
            a dictionary of scan structures.
        
        frames_per_call : (optional) 
            number of frames to load in one call.
            By default, load as many as possible.
        
        feed_format : 
            the format in with the data is packaged.
            For now only 'dp' is implemented.
        """
        from ..experiment import PtyScanTypes
        # FIXME: SC: when moved to top, import fails

        self.frames_per_call = frames_per_call
        self.feed_format = feed_format
        self.scans = scans

        # Sort after given keys
        self.labels = sorted(scans.keys())

        # Empty list for the scans
        self.pty_scans = []

        for label in self.labels:
            # We are making a copy of the root as we want to fill it
            scan = scans[label]
            s = scan['pars']

            # Copy other relevant information
            prep = s.data.copy()

            # Assign label
            prep.label = label

            # Assign source, recipe, and positions_theory
            source = prep.source
            recipe = prep.get('recipe', {})
            if prep.get('positions_theory') is None:
                prep.positions_theory = scan['pos_theory']

            # prep.dfile = s.data_file
            # prep.geometry = s.geometry.copy()
            # prep.xy = s.xy.copy()

            # if source is not None:
            #    source = source.lower()
            if source is None or source.lower() == 'empty':
                prep.recipe = None
                logger.warning('Generating dummy PtyScan for scan `%s` - This '
                               'label will source only zeros as data' % label)
                self.pty_scans.append(PtyScan(prep))
            elif source.lower() in PtyScanTypes:
                pst = PtyScanTypes[source.lower()]
                logger.info('Scan %s will be prepared with the recipe "%s"'
                            % (label, source))
                self.pty_scans.append(pst(prep, recipe=recipe))
            elif (source.endswith('.ptyd') or source.endswith('.pty') or
                  str(source) == 'file'):
                self.pty_scans.append(PtydScan(prep, source=source))
            elif source.lower() == 'test':
                self.pty_scans.append(MoonFlowerScan(prep))
            elif source.lower() == 'sim':
                from ..simulations import SimScan
                logger.info('Scan %s will simulated' % label)
                self.pty_scans.append(SimScan(prep, s.copy()))
            else:
                raise RuntimeError('Could not manage source "%s" for scan `%s`.'
                                   % (str(source), label))

        # Initialize flags
        self.scan_current = -1
        self.data_available = True
        self.scan_total = len(self.pty_scans)

    @property
    def scan_available(self):
        return self.scan_current < (self.scan_total - 1)

    def feed_data(self):
        """
        Yield data packages.
        """
        # Get PtyScan instance to scan_number
        cur_scan = self.pty_scans[self.scan_current]
        label = self.labels[self.scan_current]

        # Initialize if that has not been done yet
        if not cur_scan.is_initialized:
            cur_scan.initialize()

        msg = cur_scan.auto(self.frames_per_call, self.feed_format)

        # If we catch a scan that has ended, look for an unfinished scan
        while msg == EOS and self.scan_available:
            self.scan_current += 1
            cur_scan = self.pty_scans[self.scan_current]
            label = self.labels[self.scan_current]

            if not cur_scan.is_initialized:
                cur_scan.initialize()

            msg = cur_scan.auto(self.frames_per_call, self.feed_format)

        self.data_available = (msg != EOS or self.scan_available)

        logger.debug(u.verbose.report(msg))

        if msg != WAIT and msg != EOS:
            # Ok that would be a data package
            # Attach inner label
            msg['common']['ptylabel'] = label
            logger.info('Feeding data chunk')
            return msg
        else:
            return None
=======
        
def makePtyScan(scan_pars, scanmodel=None):
    """
    Factory for PtyScan object. Return an instance of the appropriate PtyScan subclass based on the
    input parameters.

    Parameters
    ----------
    scan_pars: dict or Param
        Input parameters according to :py:data:`.scan.data`.

    scanmodel: ScanModel object
        FIXME: This seems to be needed for simulations but broken for now.
    """

    # Extract information on the type of object to build
    pars = scan_pars.data
    source = pars.source
    recipe = pars.get('recipe', {})

    if source is not None:
        source = source.lower()

    if source in PtyScanTypes:
        ps_obj = PtyScanTypes[source]
        logger.info('Scan will be prepared with the recipe "%s"' % source)
        ps_instance = ps_obj(pars, recipe=recipe)
    elif source.endswith('.ptyd') or source.endswith('.pty') or str(source) == 'file':
        ps_instance = PtydScan(pars, source=source)
    elif source == 'test':
        ps_instance = MoonFlowerScan(pars)
    elif source == 'sim':
        from ..simulations import SimScan
        logger.info('Scan will simulated')
        ps_instance = SimScan(pars, scanmodel)
    elif source == 'empty' or source is None:
        pars.recipe = None
        logger.warning('Generating dummy PtyScan - This label will source only zeros as data')
        ps_instance = PtyScan(pars)
    else:
        raise RuntimeError('Could not manage source "%s"' % str(source))

    return ps_instance
>>>>>>> 961310ed

if __name__ == "__main__":
    u.verbose.set_level(3)
    MS = MoonFlowerScan(num_frames=100)
    MS.initialize()
    for i in range(50):
        msg = MS.auto(10)
        logger.info(u.verbose.report(msg), extra={'allprocesses': True})
        parallel.barrier()<|MERGE_RESOLUTION|>--- conflicted
+++ resolved
@@ -105,12 +105,9 @@
 CODES = {WAIT: 'Scan unfinished. More frames available after a pause',
          EOS: 'End of scan reached'}
 
-<<<<<<< HEAD
-__all__ = ['GENERIC', 'PtyScan', 'PTYD', 'PtydScan', 'MoonFlowerScan']
-
-=======
-__all__ = ['GENERIC', 'PtyScan', 'PTYD', 'PtydScan', 'MoonFlowerScan', 'makePtyScan']
->>>>>>> 961310ed
+
+__all__ = ['GENERIC', 'PtyScan', 'PTYD', 'PtydScan',
+           'MoonFlowerScan', 'makePtyScan']
 
 class PtyScan(object):
     """
@@ -1431,138 +1428,6 @@
 
         return raw, {}, {}
 
-<<<<<<< HEAD
-
-class DataSource(object):
-    """
-    A source of data for ptychographic reconstructions.
-
-    The important method is "feed_data", which returns packets of diffraction
-    patterns with their meta-data.
-    """
-    def __init__(self, scans, frames_per_call=10000000, feed_format='dp'):
-        """
-        DataSource initialization.
-
-        Parameters
-        ----------
-        scans : 
-            a dictionary of scan structures.
-        
-        frames_per_call : (optional) 
-            number of frames to load in one call.
-            By default, load as many as possible.
-        
-        feed_format : 
-            the format in with the data is packaged.
-            For now only 'dp' is implemented.
-        """
-        from ..experiment import PtyScanTypes
-        # FIXME: SC: when moved to top, import fails
-
-        self.frames_per_call = frames_per_call
-        self.feed_format = feed_format
-        self.scans = scans
-
-        # Sort after given keys
-        self.labels = sorted(scans.keys())
-
-        # Empty list for the scans
-        self.pty_scans = []
-
-        for label in self.labels:
-            # We are making a copy of the root as we want to fill it
-            scan = scans[label]
-            s = scan['pars']
-
-            # Copy other relevant information
-            prep = s.data.copy()
-
-            # Assign label
-            prep.label = label
-
-            # Assign source, recipe, and positions_theory
-            source = prep.source
-            recipe = prep.get('recipe', {})
-            if prep.get('positions_theory') is None:
-                prep.positions_theory = scan['pos_theory']
-
-            # prep.dfile = s.data_file
-            # prep.geometry = s.geometry.copy()
-            # prep.xy = s.xy.copy()
-
-            # if source is not None:
-            #    source = source.lower()
-            if source is None or source.lower() == 'empty':
-                prep.recipe = None
-                logger.warning('Generating dummy PtyScan for scan `%s` - This '
-                               'label will source only zeros as data' % label)
-                self.pty_scans.append(PtyScan(prep))
-            elif source.lower() in PtyScanTypes:
-                pst = PtyScanTypes[source.lower()]
-                logger.info('Scan %s will be prepared with the recipe "%s"'
-                            % (label, source))
-                self.pty_scans.append(pst(prep, recipe=recipe))
-            elif (source.endswith('.ptyd') or source.endswith('.pty') or
-                  str(source) == 'file'):
-                self.pty_scans.append(PtydScan(prep, source=source))
-            elif source.lower() == 'test':
-                self.pty_scans.append(MoonFlowerScan(prep))
-            elif source.lower() == 'sim':
-                from ..simulations import SimScan
-                logger.info('Scan %s will simulated' % label)
-                self.pty_scans.append(SimScan(prep, s.copy()))
-            else:
-                raise RuntimeError('Could not manage source "%s" for scan `%s`.'
-                                   % (str(source), label))
-
-        # Initialize flags
-        self.scan_current = -1
-        self.data_available = True
-        self.scan_total = len(self.pty_scans)
-
-    @property
-    def scan_available(self):
-        return self.scan_current < (self.scan_total - 1)
-
-    def feed_data(self):
-        """
-        Yield data packages.
-        """
-        # Get PtyScan instance to scan_number
-        cur_scan = self.pty_scans[self.scan_current]
-        label = self.labels[self.scan_current]
-
-        # Initialize if that has not been done yet
-        if not cur_scan.is_initialized:
-            cur_scan.initialize()
-
-        msg = cur_scan.auto(self.frames_per_call, self.feed_format)
-
-        # If we catch a scan that has ended, look for an unfinished scan
-        while msg == EOS and self.scan_available:
-            self.scan_current += 1
-            cur_scan = self.pty_scans[self.scan_current]
-            label = self.labels[self.scan_current]
-
-            if not cur_scan.is_initialized:
-                cur_scan.initialize()
-
-            msg = cur_scan.auto(self.frames_per_call, self.feed_format)
-
-        self.data_available = (msg != EOS or self.scan_available)
-
-        logger.debug(u.verbose.report(msg))
-
-        if msg != WAIT and msg != EOS:
-            # Ok that would be a data package
-            # Attach inner label
-            msg['common']['ptylabel'] = label
-            logger.info('Feeding data chunk')
-            return msg
-        else:
-            return None
-=======
         
 def makePtyScan(scan_pars, scanmodel=None):
     """
@@ -1606,7 +1471,6 @@
         raise RuntimeError('Could not manage source "%s"' % str(source))
 
     return ps_instance
->>>>>>> 961310ed
 
 if __name__ == "__main__":
     u.verbose.set_level(3)
