--- conflicted
+++ resolved
@@ -1289,19 +1289,12 @@
             #    source_frames = f.get('info/num_frames_actual')[...].item()
             #except TypeError:
             #    source_frames = len(f.get('info/positions_scan')[...])
-<<<<<<< HEAD
-            f.close()
-=======
             #f.close()
->>>>>>> 9bfdf4ac
 
         if check is None:
             raise IOError('Ptyd source %s contains no data. Load aborted'
                           % source)
-<<<<<<< HEAD
-=======
-
->>>>>>> 9bfdf4ac
+
         """
         if source_frames is None:
             logger.warning('Ptyd source is not aware of the total'
@@ -1334,13 +1327,9 @@
                 if p.get(k) is None:
                     p[k] = v
 
-<<<<<<< HEAD
-        """    
-=======
         super(PtydScan, self).__init__(p)
 
         """
->>>>>>> 9bfdf4ac
         if source_frames is not None:
             if self.num_frames is None:
                 self.num_frames = source_frames
