--- conflicted
+++ resolved
@@ -123,11 +123,7 @@
     doc = Rebinning factor for the raw data frames. ``'None'`` or ``1`` both mean *no binning*
     userlevel = 1
     lowlim = 1
-<<<<<<< HEAD
-    uplim = 16
-=======
     uplim = 32
->>>>>>> 4e341116
 
     [orientation]
     type = int, tuple, list
@@ -803,11 +799,8 @@
             rebin = self.rebin
             if rebin <= 1:
                 pass
-<<<<<<< HEAD
-            elif (rebin in range(2, 17)
-=======
             elif (rebin in range(2, 32+1)
->>>>>>> 4e341116
+
                   and (((sh / float(rebin)) % 1) == 0.0).all()):
                 mask = w > 0
                 d = u.rebin_2d(d, rebin)
