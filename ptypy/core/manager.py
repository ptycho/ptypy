--- conflicted
+++ resolved
@@ -197,11 +197,7 @@
 
         # Get data
         logger.info('Importing data from scan %s.' % self.label)
-<<<<<<< HEAD
-        dp = self.ptyscan.auto(self.frames_per_call)
-=======
         dp = self.ptyscan.auto(max_frames)
->>>>>>> 12804ce7
 
         self.data_available = (dp != data.EOS)
         logger.debug(u.verbose.report(dp))
@@ -212,12 +208,8 @@
         label = self.label
 
         report_time('read data')
-<<<<<<< HEAD
-        logger.info('Creating views and storages.' )
-
-=======
         logger.info('Creating views and storages.')
->>>>>>> 12804ce7
+
         # Prepare the scan geometry if not already done.
         if not self.geometries:
             self._initialize_geo(dp['common'])
@@ -448,13 +440,8 @@
         self.diff.norm = norm
         self.diff.max_power = parallel.MPImax(Itotal)
         self.diff.tot_power = parallel.MPIsum(Itotal)
-<<<<<<< HEAD
         self.diff.mean_power = self.diff.tot_power / (len(diff_views) * np.prod(self.diff_shape))
         self.diff.pbound_stub = self.diff.max_power / np.prod(self.diff_shape)
-=======
-        self.diff.mean_power = self.diff.tot_power / (len(diff_views) * mean_frame.shape[-1] ** 2)
-        self.diff.pbound_stub = self.diff.max_power / mean_frame.shape[-1] ** 2
->>>>>>> 12804ce7
         self.diff.mean = mean_frame
         self.diff.max = max_frame
         self.diff.min = min_frame
@@ -551,11 +538,7 @@
             chunk = dp['chunk']
 
         # Generalized shape which works for 2d and 3d cases
-<<<<<<< HEAD
         sh = (max(len(chunk.indices_node),1),) + tuple(self.diff_shape)
-=======
-        sh = (max(len(chunk.indices_node), 1),) + tuple(self.shape)
->>>>>>> 12804ce7
         indices_node = chunk['indices_node']
 
         diff = self.Cdiff.new_storage(shape=sh, psize=self.psize, padonly=True,
@@ -564,11 +547,7 @@
                                       fill=1.0, layermap=indices_node)
         # Prepare for View generation
         AR_diff = DEFAULT_ACCESSRULE.copy()
-<<<<<<< HEAD
         AR_diff.shape = self.diff_shape # this is None due to init
-=======
-        AR_diff.shape = self.shape  # this is None due to init
->>>>>>> 12804ce7
         AR_diff.coord = 0.0
         AR_diff.psize = self.psize
         AR_mask = AR_diff.copy()
@@ -721,21 +700,12 @@
             # if True:
             if pv is None:
                 pv = View(container=self.ptycho.probe,
-<<<<<<< HEAD
                       accessrule={'shape': self.probe_shape,
                                   'psize': geometry.resolution,
                                   'coord': u.expectN(0.0, ndim),
                                   'storageID': ID,
                                   'layer': 0,
                                   'active': True})
-=======
-                          accessrule={'shape': geometry.shape,
-                                      'psize': geometry.resolution,
-                                      'coord': u.expectN(0.0, ndim),
-                                      'storageID': ID,
-                                      'layer': 0,
-                                      'active': True})
->>>>>>> 12804ce7
             else:
                 pv = pv.copy(update=False)
                 pv.coord = 0.0
@@ -743,21 +713,12 @@
             # if True:
             if ov is None:
                 ov = View(container=self.ptycho.obj,
-<<<<<<< HEAD
                       accessrule={'shape': self.object_shape,
                                   'psize': geometry.resolution,
                                   'coord': self.new_positions[i],
                                   'storageID': ID,
                                   'layer': 0,
                                   'active': True})
-=======
-                          accessrule={'shape': geometry.shape,
-                                      'psize': geometry.resolution,
-                                      'coord': self.new_positions[i],
-                                      'storageID': ID,
-                                      'layer': 0,
-                                      'active': True})
->>>>>>> 12804ce7
             else:
                 ov = ov.copy(update=False)
                 ov.coord = self.new_positions[i]
@@ -765,7 +726,6 @@
             # if True:
             if ev is None:
                 ev = View(container=self.ptycho.exit,
-<<<<<<< HEAD
                       accessrule={'shape': self.exit_shape,
                                   'psize': geometry.resolution,
                                   'coord': u.expectN(0.0, ndim),
@@ -773,15 +733,6 @@
                                   'layer': dv.layer,
                                   'active': dv.active})
             else: 
-=======
-                          accessrule={'shape': geometry.shape,
-                                      'psize': geometry.resolution,
-                                      'coord': u.expectN(0.0, ndim),
-                                      'storageID': dv.storageID,
-                                      'layer': dv.layer,
-                                      'active': dv.active})
-            else:
->>>>>>> 12804ce7
                 ev = ev.copy(update=False)
                 ev.storageID = dv.storageID
                 ev.layer = dv.layer
