--- conflicted
+++ resolved
@@ -27,11 +27,7 @@
 from .classes import DEFAULT_ACCESSRULE
 from .classes import MODEL_PREFIX
 from ..utils import parallel
-<<<<<<< HEAD
 from ..utils.descriptor import defaults_tree, EvalDescriptor
-=======
-from .. import defaults_tree
->>>>>>> 04ae6f5a
 
 # Please set these globally later
 FType = np.float64
@@ -300,13 +296,6 @@
         # Second pass: copy the data 
         # Benchmark: scales quadratic (!!) with number of frames per node.
         for dct in dp['iterable']:
-<<<<<<< HEAD
-            parallel.barrier()
-            ###
-            ### because of this barrier, each node has to have all the dp:s!!!
-            ###
-=======
->>>>>>> 04ae6f5a
             if dct['data'] is None:
                 continue
             diff_data = dct['data']
@@ -540,13 +529,8 @@
             ev = View(container=self.ptycho.exit,
                       accessrule={'shape': geometry.shape,
                                   'psize': geometry.resolution,
-<<<<<<< HEAD
                                   'coord': u.expectN(0.0, ndim),
-                                  'storageID': ID,
-=======
-                                  'coord': u.expect2(0.0),
                                   'storageID': dv.storageID,
->>>>>>> 04ae6f5a
                                   'layer': dv.layer,
                                   'active': dv.active})
 
