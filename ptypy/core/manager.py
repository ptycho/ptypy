--- conflicted
+++ resolved
@@ -601,11 +601,7 @@
                                           len(new_probe_ids),
                                           len(new_object_ids)),
                         extra={'allprocesses': True})
-<<<<<<< HEAD
-    
-=======
-
->>>>>>> c5bbf424
+
             # Adjust storages
             self.ptycho.probe.reformat(True)
             self.ptycho.obj.reformat(True)
