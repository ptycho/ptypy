# -*- coding: utf-8 -*-
"""
Container management.

This module defines flexible containers for the various quantities needed
for ptychographic reconstructions.

**Container class**
    A high-level container that keeps track of sub-containers (Storage)
    and Views onto them. A container can copy itself to produce a buffer
    needed for calculations. Some basic Mathematical operations are
    implemented at this level as in place operations.
    In general, operations on arrays should be done using the Views, which
    simply return numpy arrays.

**Storage class**
    The sub-container, wrapping a numpy array buffer. A Storage defines a
    system of coordinate (for now only a scaled translation of the pixel
    coordinates, but more complicated affine transformation could be
    implemented if needed). The sub-class DynamicStorage can adapt the size
    of its buffer (cropping and/or padding) depending on the Views.

**View class**
    A low-weight class that contains all information to access a 2D piece
    of a Storage within a Container. The basic idea is that the View
    access is controlled by a physical position and its frame, such that
    one is not bothered by memory/array addresses when accessing data.

This file is part of the PTYPY package.

    :copyright: Copyright 2014 by the PTYPY team, see AUTHORS.
    :license: GPLv2, see LICENSE for details.

"""
import numpy as np
import weakref
from collections import OrderedDict

try:
    from pympler.asizeof import asizeof
    use_asizeof = True
except ImportError:
    use_asizeof = False

from .. import utils as u
from ..utils.verbose import logger
from ..utils.parameters import PARAM_PREFIX

__all__ = ['Container', 'Storage', 'View', 'POD', 'Base', 'DEFAULT_PSIZE',
           'DEFAULT_SHAPE']  # IDManager']

# Default pixel size
DEFAULT_PSIZE = 1.

# Default shape
DEFAULT_SHAPE = {2: (1, 1, 1), 3: (1, 1, 1, 1)}

# Expected structure for Views initialization.
DEFAULT_ACCESSRULE = u.Param(
    # ID of storage (might not exist), (int)
    storageID=None,
    # Shape of the view in pixels, (2-tuple)
    shape=None,
    # Physical coordinates of the center of the view, (2-tuple)
    coord=None,
    # Pixel size (required for storage initialization), (float or None)
    psize=DEFAULT_PSIZE,
    # Index of the third dimension if applicable, (int)
    layer=0,
    active=True,
)

BASE_PREFIX = 'B'
VIEW_PREFIX = 'V'
CONTAINER_PREFIX = 'C'
STORAGE_PREFIX = 'S'
POD_PREFIX = 'P'
MODEL_PREFIX = 'mod'
PTYCHO_PREFIX = 'pty'
GEO_PREFIX = 'G'

# Hard-coded limit in array size
# TODO: make this dynamic from available memory.
MEGAPIXEL_LIMIT = 50


class Base(object):

    _CHILD_PREFIX = 'ID'
    _PREFIX = BASE_PREFIX
    
    __slots__ = ['ID','numID','owner','_pool','_recs','_record']
    _fields = [('ID','<U16')]
    
    def __init__(self, owner=None, ID=None, BeOwner=True):
        """
        Ptypy Base class to support some kind of hierarchy,
        conversion to and from dictionaries as well as a 'cross-node' ID
        management of python objects

        Parameters
        ----------
        owner : Other subclass of Base or Base
            Owner gives IDs to other ptypy objects that refer to it
            as owner. Owner also keeps a reference to these objects in
            its internal _pool where objects are key-sorted according
            to their ID prefix

        ID : None, str or int

        BeOwner : bool
            Set to `False` if this instance is not intended to own other
            ptypy objects.
        """
        self.owner = owner
        self.ID = ID
        self.numID = None
        
        # Try register yourself to your owner if it exists
        if isinstance(owner,Base):
            owner._new_ptypy_object(obj=self)
        else:
            self._record = None
            logger.warn(
                'Failed registering instance of %s with ID %s to object %s'
                % (type(self), self.ID, owner))
        
        # Make a pool for your own ptypy objects
        self._pool = {} if BeOwner else None
        self._recs = {} if BeOwner else None

    def _new_ptypy_object(self, obj):
        """
        Registers a new ptypy object into this object's pool and records.

        Parameters:
        -----------
        obj : [any object] or None
            The object to register.
        """
        try:
            prefix = obj._PREFIX
        except:
            prefix = self._CHILD_PREFIX

        if self._pool.get(prefix) is None:
            self._pool[prefix] = OrderedDict()
            self._recs[prefix] = np.recarray((8,),dtype=obj.__class__._fields)
            
        d = self._pool[prefix]
        # Check if ID is already taken and assign a new one
        ID = obj.ID
        if valid_ID(obj):
            if ID in d:
                logger.error('Overwriting ID %s in pool of %s'
                               % (ID, self.ID))
            else:
                nID = ID
        else:
            try:
                if str(ID) == ID:
                    nID = prefix + ID
                else:
                    nID = prefix + self._num_to_id(ID)
                if nID in d:
                    logger.error('Overwriting ID %s in pool of %s'
                                   % (nID, self.ID))
            except:
                idx = len(d)
                nID = prefix + self._num_to_id(idx)
                while nID in d:
                    idx += 1
                    nID = prefix + self._num_to_id(idx)
            
        d[nID] = obj
        obj.ID = nID
        idx = len(d)
        obj.numID = idx
        recs = self._recs[prefix]
        l = len(recs)
        if idx >= l:
            nl = l + 8192 if idx > 10000 else 2*l
            recs = np.resize(recs,(nl,))
            self._recs[prefix] = recs
        rec = recs[idx] 
        obj._record = rec
        rec['ID'] = nID
        
        return
        
    @staticmethod
    def _num_to_id(num):
        """
        maybe more sophisticated in future
        """
        return '%04d' % num

    @classmethod
    def _from_dict(cls, dct):
        """
        Create new instance from dictionary dct
        should be compatible with _to_dict()
        """
        inst = cls.__new__(cls)
        for k in inst.__slots__:
            if k not in dct:
                continue
            else:
                setattr(inst,dct[k])
        if hasattr(inst,'__dict__'):
            inst.__dict__.update(dct)
        
        # Calling post dictionary import routine (empty in base)
        inst._post_dict_import()

        return inst

    def _post_dict_import(self):
        """
        Change here the specific behavior of child classes after
        being imported using _from_dict()
        """
        pass

    def _to_dict(self):
        """
        Extract all necessary information from object and store them in
        a dictionary. Overwrite in child for custom behavior.
        Default. Returns shallow copy of internal dict as default
        """
        res = OrderedDict()
        for k in self.__slots__:
            res[k] = getattr(self, k)
        if hasattr(self, '__dict__'):
            res.update(self.__dict__.copy())
        return res

    def calc_mem_usage(self):
        space = 64   # that is for the class itself
        pool_space = 0
        npy_space = 0
        if hasattr(self, '_pool'):
            if use_asizeof:
                space += asizeof(self._pool, limit=0)
            for k, v in self._pool.iteritems():
                if use_asizeof:
                    space += asizeof(v, limit=0)
                for kk, vv in v.iteritems():
                    pool_space += vv.calc_mem_usage()[0]
        
        if hasattr(self, '__dict__'):
            for k, v in self.__dict__.iteritems():
                if issubclass(type(v), Base):
                    continue
                elif str(k) == '_pool' or str(k) == 'pods':
                    continue
                else:
                    if use_asizeof:
                        s = asizeof(v)
                        space += s
                    if type(v) is np.ndarray:
                        npy_space += v.nbytes

        return space + pool_space + npy_space, pool_space, npy_space



def get_class(ID):
    """
    Determine ptypy class from unique `ID`
    """
    if ID.startswith(VIEW_PREFIX):
        return View
    elif ID.startswith(PTYCHO_PREFIX):
        from ptycho import Ptycho
        return Ptycho
    elif ID.startswith(STORAGE_PREFIX):
        return Storage
    elif ID.startswith(CONTAINER_PREFIX):
        return Container
    elif ID.startswith(BASE_PREFIX):
        return Base
    elif ID.startswith(POD_PREFIX):
        return POD
    elif ID.startswith(PARAM_PREFIX):
        return u.Param
    elif ID.startswith(MODEL_PREFIX):
        from manager import ModelManager
        return ModelManager
    elif ID.startswith(GEO_PREFIX):
        from geometry import Geo
        return Geo
    else:
        return None


def valid_ID(obj):
    """
    check if ID of object `obj` is compatible with the current format
    """
    valid = False
    try:
        cls = get_class(obj.ID)
        valid = (type(obj) is cls)
    except:
        pass

    return valid


class Storage(Base):
    """
    Inner container handling access to data arrays.

    This class essentially manages access to an internal numpy array
    buffer called :py:attr:`~Storage.data`

    * It returns a view to coordinates given (slicing)
    * It contains a physical coordinate grid

    """

    _PREFIX = STORAGE_PREFIX

    def __init__(self, container, ID=None, data=None, shape=(1, 1, 1), fill=0.,
                 psize=1., origin=None, layermap=None, padonly=False,
                 **kwargs):
        """
        Parameters
        ----------
        container : Container
            The container instance

        ID : None, str or int
            A unique ID, managed by the parent, if None ID is generated
            by parent.

        data: ndarray or None
            A numpy array to use as initial buffer.
            *Deprecated* in v0.3, use fill method instead.

        shape : 3-tuple
            The shape of the buffer

        fill : float or complex
            The default value to fill storage with, will be converted to
            data type of owner.

        psize : float or 2-tuple of float
            The physical pixel size.

        origin : 2-tuple of int
            The physical coordinates of the [0,0] pixel (upper-left
            corner of the storage buffer).

        layermap : list or None
            A list (or 1D numpy array) mapping input layer indices
            to the internal buffer. This may be useful if the buffer
            contains only a portion of a larger data set (as when using
            distributed data with MPI). If None, provide direct access.
            to the 3d internal data.

        padonly: bool
            If True, reformat() will enlarge the internal buffer if needed,
            but will not shrink it.

        """
        super(Storage, self).__init__(container, ID)

        #: Data dimensionality
        self.ndim = container.ndim

        #: Default fill value
        self.fill_value = fill if fill is not None else 0.

        # For documentation
<<<<<<< HEAD
        #: Three/four dimensional array as data buffer
=======
        #: Three/four or potentially N-dimensional array as data buffer
>>>>>>> 805abb00
        self.data = None

        # dimensionality suggestion from container
        ndim = container.ndim if container.ndim is not None else 2

        if shape is None:
<<<<<<< HEAD
            shape = DEFAULT_SHAPE[self.ndim]
        elif np.isscalar(shape):
            shape = (1,) + (int(shape),) * self.ndim
        elif len(shape) == self.ndim:
            shape = (1,) + tuple(shape)
        elif len(shape) != self.ndim + 1:
            if self.ndim == 2:
                msg = 'For `data_dims`=2, `shape` must be None or scalar or 2-tuple or 3-tuple of int'
            elif self.ndim == 3:
                'For `data_dims`=3, `shape` must be None or scalar or 3-tuple or 4-tuple of int'
            raise ValueError(msg)
=======
            shape = (1,) + (1,) * ndim
        elif np.isscalar(shape):
            shape = (1,) + (int(shape),) * ndim
        else:
            shape = tuple(shape)

        if len(shape) not in [3, 4]:
            logger.warn('Storage view access dimension %d is not in regular '
                        'scope (2,3). Behavior is untested.' % len(shape[1:]))

        self.shape = shape
        self.data = np.empty(self.shape, self.dtype)
        self.data.fill(self.fill_value)
>>>>>>> 805abb00

        """
        # Set data buffer
        if data is None:
            # Create data buffer
            self.shape = shape
            self.data = np.empty(self.shape, self.dtype)
            self.data.fill(self.fill_value)
        else:
            # Set initial buffer. Casting the type makes a copy
            data = np.asarray(data).astype(self.dtype)
            if data.ndim < self.ndim or data.ndim > (self.ndim + 1):
<<<<<<< HEAD
                if self.ndim == 2:
                    msg = 'For `data_dims` = 2, initial buffer must be 2D or 3D, this one is %dD.'
                elif self.ndim == 3:
                    msg = 'For `data_dims` = 3, initial buffer must be 3D or 4D, this one is %dD.'
                raise ValueError(msg % data.ndim)
=======
                raise ValueError(
                    'For `data_dims` = %d, initial buffer must be'
                    ' %dD or %dD, this one is %dD'
                    % (self.ndim, self.ndim, self.ndim+1, data.ndim))
>>>>>>> 805abb00
            elif data.ndim == self.ndim:
                self.data = data.reshape((1,) + data.shape)
            else:
                self.data = data
            self.shape = self.data.shape
        """

        if layermap is None:
            layermap = range(len(self.data))
        self.layermap = layermap

        # This is most often not accurate. Set this quantity from the outside
        self.nlayers = len(layermap)

        # Need to bootstrap the parameters.
        # We set the initial center to the middle of the array
        self._center = u.expectN(self.shape[-self.ndim:], self.ndim) // 2

        # Set pixel size (in physical units)
        self.psize = psize if psize is not None else DEFAULT_PSIZE

        # Set origin (in physical units - same as psize)
        if origin is not None:
            self.origin = origin

        # Used to check if data format is appropriate.
        self.DataTooSmall = False

        # Padding vs padding + cropping when reformatting.
        self.padonly = padonly

        # A flag
        self.model_initialized = False

        # MPI flag: is the storage distributed across nodes or are all nodes holding the same copy?
        self._update_distributed()

        # Instance attributes
        # self._psize = None
        # SC: defining _psize here leads to failure of the code,
        # solution required
        # self._origin = None

    @property
    def ndim(self):
        """
        Number of dimensions for :any:`View` access
        """
        return len(self.shape[1:])

    @property
    def dtype(self):
        return self.owner.dtype if self.owner is not None else None

    def copy(self, owner=None, ID=None, fill=None):
        """
        Return a copy of this storage object.

        Note: the returned copy has the same container as self.

        Parameters
        ----------
        ID : str or int
             A unique ID, managed by the parent
        fill : scalar or None
               If float, set the content to this value. If None, copy the
               current content.
        """

        # if fill is None:
        #     # Return a new Storage or sub-class object with a copy of the data.
        #     return type(self)(owner,
        #                       ID,
        #                       data=self.data.copy(),
        #                       psize=self.psize,
        #                       origin=self.origin,
        #                       layermap=self.layermap)
        # else:
        #     # Return a new Storage or sub-class object with an empty buffer
        new_storage = type(self)(owner,
                                 ID,
                                 shape=self.shape,
                                 psize=self.psize,
                                 origin=self.origin,
                                 layermap=self.layermap)
        if fill is not None:
            new_storage.fill(fill)
        else:
            new_storage.fill(self.data.copy())
        return new_storage

    def fill(self, fill=None):
        """
        Fill managed buffer.

        Parameters
        ----------
        fill : scalar, numpy array or None.
               Fill value to use. If fill is a numpy array, it is cast
               as self.dtype and self.shape is updated to reflect the
               new buffer shape. If fill is None, use default value
               (self.fill_value).
        """
        if self.data is None:
            self.data = np.empty(self.shape)

        if fill is None:
            # Fill with default fill value
            self.data.fill(self.fill_value)
        elif np.isscalar(fill):
            # Fill with scalar value
            self.data.fill(fill)
        elif type(fill) is np.ndarray:
            # Replace the buffer
            if fill.ndim < self.ndim or fill.ndim > (self.ndim + 1):
                raise ValueError(
<<<<<<< HEAD
                    'For N-dimensional data, numpy ndarray fill must be ND or (N+1)D.')
=======
                    'For `data_dims` = %d, initial buffer must be'
                    ' %dD or %dD, this one is %dD'
                    % (self.ndim, self.ndim, self.ndim+1, fill.ndim))
>>>>>>> 805abb00
            elif fill.ndim == self.ndim:
                fill = np.resize(fill, (self.shape[0],) + fill.shape)
            self.data = fill.astype(self.dtype)
            self.shape = self.data.shape

    def update(self):
        """
        Update internal state, including all views on this storage to
        ensure consistency with the physical coordinate system.
        """
        # Update the access information for the views
        # (i.e. pcoord, dlow, dhigh and sp)
        self.update_views()

    def update_views(self, v=None):
        """
        Update the access information for a given view.

        Parameters
        ----------
        v : View or None
            The view object to update. If None, loop through all views.
            Apart from that, no check is done, not even whether
            the view is actually on self. Use cautiously.
        """
        if v is None:
            for v in self.views:
                self.update_views(v)
            return

        if not self.ndim == v.ndim:
            raise ValueError(
                'Storage %s(ndim=%d) and View %s(ndim=%d) have conflicting '
                'data dimensions' % (self.ID, self.ndim, v.ID, v.ndim))

        # Synchronize pixel size
        v.psize = self.psize #.copy()

<<<<<<< HEAD
        # v.shape can be None upon initialization - this means "full frame"
        if v.shape is None:
            v.shape = u.expectN(self.shape[-self.ndim:], self.ndim)
            v.pcoord = v.shape / 2.
            v.coord = self._to_phys(v.pcoord)
        else:
            # Convert the physical coordinates of the view to pixel coordinates
            v.pcoord = self._to_pix(v.coord)
=======
        # Convert the physical coordinates of the view to pixel coordinates
        pcoord = self._to_pix(v.coord)
>>>>>>> 805abb00

        # Integer part (note that np.round is not stable for odd arrays)
        v.dcoord = np.round(pcoord + 0.00001).astype(int)

        # These are the important attributes used when accessing the data
        v.dlow = v.dcoord - v.shape / 2
        v.dhigh = v.dcoord + (v.shape + 1) / 2

        # v.roi = np.array([pix - v.shape/2, pix + (v.shape + 1)/2])
        v.sp = pcoord - v.dcoord
        # if self.layermap is None:
        #     v.slayer = 0
        # else:
        #     v.slayer = self.layermap.index(v.layer)

    def reformat(self, newID=None, update=True):
        """
        Crop or pad if required.

        Parameters
        ----------
        newID : str or int
            If None (default) act on self. Otherwise create a copy
            of self before doing the cropping and padding.
            
        update : bool
            If True, updates all Views before reformatting. Not necessarily
            needed, if Views have been recently instantiated. Roughly doubles 
            execution time.

        Returns
        -------
        s : Storage
            returns new Storage instance in same :any:`Container` if
            `newId` is not None.
        """
        # If a new storage is requested, make a copy.
        if newID is not None:
            s = self.copy(newID)
            s.reformat()
            return s

        # Make sure all views are up to date
        # This call takes roughly half the time of .reformat()
        self.update()

        # List of views on this storage
        views = self.views
        if not views:
            return self

        logger.debug('%s[%s] :: %d views for this storage'
                     % (self.owner.ID, self.ID, len(views)))

        sh = self.data.shape
        
        # Loop through all active views to get individual boundaries
<<<<<<< HEAD
        rows = []
        cols = []
        aisles = []
=======
        #axes = [[]] * self.ndim
        
        mn = [np.inf] * self.ndim
        mx = [-np.inf] * self.ndim
>>>>>>> 805abb00
        layers = []
        dims = range(self.ndim)
        for v in views:
            if not v.active:
                continue

            # Accumulate the regions of interest to
            # compute the full field of view
<<<<<<< HEAD
            # rows += [v.roi[0, 0], v.roi[1, 0]]
            # cols += [v.roi[0, 1], v.roi[1, 1]]
            if self.ndim == 2:
                rows += [v.dlow[0], v.dhigh[0]]
                cols += [v.dlow[1], v.dhigh[1]]
            elif self.ndim == 3:
                aisles += [v.dlow[0], v.dhigh[0]]
                rows += [v.dlow[1], v.dhigh[1]]
                cols += [v.dlow[2], v.dhigh[2]]

=======
            for d in dims:
                #axes[d] += [v.dlow[d], v.dhigh[d]]
                mn[d] = min(mn[d],v.dlow[d])
                mx[d] = max(mx[d],v.dhigh[d])
                
>>>>>>> 805abb00
            # Gather a (unique) list of layers
            if v.layer not in layers:
                layers.append(v.layer)

        sh = self.data.shape

        # Compute Nd misfit (distance between the buffer boundaries and the
        # region required to fit all the views)
<<<<<<< HEAD
        if self.ndim == 2:
            misfit = np.array([[-np.min(rows), np.max(rows) - sh[-2]],
                               [-np.min(cols), np.max(cols) - sh[-1]]])
        elif self.ndim == 3:
            misfit = np.array([[-np.min(aisles), np.max(aisles) - sh[-3]],
                               [-np.min(rows), np.max(rows) - sh[-2]],
                               [-np.min(cols), np.max(cols) - sh[-1]]])

        if self.ndim == 2:
            logger.debug('%s[%s] :: misfit = [%s, %s]'
                         % (self.owner.ID, self.ID, misfit[0], misfit[1]))
        elif self.ndim == 3:
            logger.debug('%s[%s] :: misfit = [%s, %s, %s]'
                         % (self.owner.ID, self.ID, misfit[0], misfit[1], misfit[2]))
=======
        misfit = np.array([[-mn[d], mx[d] - sh[d+1]] for d in dims])
        
        _misfit_str = ', '.join(['%s' % m for m in misfit])
        logger.debug('%s[%s] :: misfit = [%s]'
                     % (self.owner.ID, self.ID, _misfit_str))
>>>>>>> 805abb00

        posmisfit = (misfit > 0)
        negmisfit = (misfit < 0)

        needtocrop_or_pad = (posmisfit.any() or
                             (negmisfit.any() and not self.padonly))

        if posmisfit.any() or negmisfit.any():
<<<<<<< HEAD
            if self.ndim == 2:
                logger.debug(
                    'Storage %s of container %s has a misfit of [%s, %s] between '
                    'its data and its views'
                    % (str(self.ID), str(self.owner.ID), misfit[0], misfit[1]))
            elif self.ndim == 3:
                logger.debug(
                    'Storage %s of container %s has a misfit of [%s, %s, %s] between '
                    'its data and its views'
                    % (str(self.ID), str(self.owner.ID), misfit[0], misfit[1], misfit[2]))

=======
            logger.debug(
                'Storage %s of container %s has a misfit of [%s] between '
                'its data and its views'
                % (str(self.ID), str(self.owner.ID), _misfit_str))
        
>>>>>>> 805abb00
        if needtocrop_or_pad:
            if self.padonly:
                misfit[negmisfit] = 0

            # Recompute center and shape
            new_center = self.center + misfit[:, 0]
<<<<<<< HEAD
            new_shape = (sh[0],
                         sh[1] + misfit[0].sum(),
                         sh[2] + misfit[1].sum())
            if self.ndim == 3:
                new_shape += (sh[3] + misfit[2].sum(),)
=======
            new_shape = (sh[0],)
            for d in dims:
                new_shape += (sh[d+1] + misfit[d].sum(),)

>>>>>>> 805abb00
            logger.debug('%s[%s] :: center: %s -> %s'
                         % (self.owner.ID, self.ID, str(self.center),
                            str(new_center)))
            # logger.debug('%s[%s] :: shape: %s -> %s'
            #              % (self.owner.ID, self.ID, str(sh), str(new_shape)))

            megapixels = np.array(new_shape).astype(float).prod() / 1e6
            if megapixels > MEGAPIXEL_LIMIT:
                raise RuntimeError('Arrays larger than 50M not supported. You '
                                   'requested %.2fM pixels.' % megapixels)

            # Apply Nd misfit
            if self.data is not None:
                new_data = u.crop_pad(
                    self.data,
                    misfit,
                    fillpar=self.fill_value).astype(self.dtype)
            else:
                new_data = np.empty(new_shape, self.dtype)
                new_data.fill(self.fill_value)
        else:
            # Nothing changes for now
            new_data = self.data
            new_shape = sh
            new_center = self.center
        
        # Deal with layermap
        new_layermap = sorted(layers)

        if self.layermap != new_layermap:
            relaid_data = []
            for i in new_layermap:
                if i in self.layermap:
                    # This layer already exists
                    d = new_data[self.layermap.index(i)]
                else:
                    # A new layer
                    d = np.empty(new_shape[-self.ndim:], self.dtype)
                    d.fill(self.fill_value)
                relaid_data.append(d)
            new_data = np.array(relaid_data)
            new_shape = new_data.shape
            self.layermap = new_layermap

        self.nlayers = len(new_layermap)
        
        # set layer index in the view
        for v in views:
            v.dlayer = self.layermap.index(v.layer)

        logger.debug('%s[%s] :: shape: %s -> %s'
                     % (self.owner.ID, self.ID, str(sh), str(new_shape)))
        # Store new buffer
        self.data = new_data
        self.shape = new_shape
        self.center = new_center

        # Check if storage is distributed
        # A storage is "distributed" if and only if layer maps are different across nodes.
        self._update_distributed()

    def _update_distributed(self):
        self.distributed = False
        if u.parallel.MPIenabled:
            all_layers = u.parallel.comm.gather(self.layermap, root=0)
            if u.parallel.master:
                for other_layers in all_layers[1:]:
                    self.distributed |= (other_layers != self.layermap)
            self.distributed = u.parallel.comm.bcast(self.distributed, root=0)

    def _to_pix(self, coord):
        """
        Transforms physical coordinates `coord` to pixel coordinates.

        Parameters
        ----------
        coord : tuple or array-like
            A ``(N,2)``-array of the coordinates to be transformed
        """
        return (coord - self.origin) / self.psize

    def _to_phys(self, pix):
        """
        Transforms pixel coordinates `pix` to physical coordinates.

        Parameters
        ----------
        pix : tuple or array-like
            A ``(N,2)``-array of the coordinates to be transformed
        """
        return pix * self.psize + self.origin

    @property
    def psize(self):
        """
        :returns: The pixel size.
        """
        return self._psize

    @psize.setter
    def psize(self, v):
        """
        Set the pixel size, and update all the internal variables.
        """
        self._psize = u.expectN(v, self.ndim)
        self._origin = - self._center * self._psize
        self.update()

    @property
    def origin(self):
        """
        Return the physical position of the upper-left corner of the storage.
        """
        return self._origin

    @origin.setter
    def origin(self, v):
        """
        Set the origin and update all the internal variables.
        """
        self._origin = u.expectN(v, self.ndim)
        self._center = - self._origin / self._psize
        self.update()

    @property
    def center(self):
        """
        Return the position of the origin relative to the upper-left corner
        of the storage, in pixel coordinates
        """
        return self._center

    @center.setter
    def center(self, v):
        """
        Set the center and update all the internal variables.
        """
        self._center = u.expectN(v, self.ndim)
        self._origin = - self._center * self._psize
        self.update()

    @property
    def views(self):
        """
        Return all the views that refer to this storage.
        """
        if self.owner is not None:
            return self.owner.views_in_storage(self)
        else:
            return None

    def allreduce(self, op=None):
        """
        Performs MPI parallel ``allreduce`` with a default sum as
        reduction operation for internal data buffer ``self.data``.
        This method does nothing if the storage is distributed across
        nodes.

        :param op: Reduction operation. If ``None`` uses sum.

        See also
        --------
        ptypy.utils.parallel.allreduce
        Container.allreduce
        """
        if not self.distributed:
            u.parallel.allreduce(self.data, op=op)

    def zoom_to_psize(self, new_psize, **kwargs):
        """
        Changes pixel size and zooms the data buffer along last two axis
        accordingly, updates all attached views and reformats if necessary.
        **untested!!**

        Parameters
        ----------
        new_psize : scalar or array_like
                    new pixel size
        """
        new_psize = u.expectN(new_psize, self.ndim)
<<<<<<< HEAD
        sh = np.asarray(self.shape[-2:])
=======
        sh = np.asarray(self.shape[1:])
>>>>>>> 805abb00
        # psize is quantized
        new_sh = np.round(self.psize / new_psize * sh)
        new_psize = self.psize / new_sh * sh

        if (new_sh != sh).any():
            logger.info('Zooming from %s , %s to %s , %s'
                        % (self.psize, sh, new_psize, new_sh.astype(int)))

            # Zoom data buffer.
            # Could be that it is faster and cleaner to loop over first axis
            zoom = new_sh / sh
            self.fill(u.zoom(self.data, [1.0] + [z for z in zoom], **kwargs))

        self._psize = new_psize
        self.zoom_cycle += 1  # !!! BUG: Unresolved attribute reference
        # Update internal coordinate system, while zooming, the coordinate for
        # top left corner should remain the same
        origin = self.origin
        self.origin = origin # this call will also update the views' coordinates

        # reformat everything
        self.reformat()

    def grids(self):
        """
        Returns
        -------
        x, y : ndarray
            grids in the shape of internal buffer
        """
        sh = self.data.shape
<<<<<<< HEAD
        nm = np.indices(sh)[-self.ndim:]
        flat = nm.reshape((self.ndim, self.data.size))
        c = self._to_phys(flat.T).T
        c = c.reshape((self.ndim,) + sh)
        if self.ndim == 2:
            return c[0], c[1]
        elif self.ndim == 3:
            return c[0], c[1], c[2]
        else:
            raise ValueError('Dimensionality corrupted, not 2 or 3')
=======
        nm = np.indices(sh)[1:]
        flat = nm.reshape((self.ndim, self.data.size))
        c = self._to_phys(flat.T).T
        c = c.reshape((self.ndim,) + sh)
        return tuple(c)
>>>>>>> 805abb00

    def get_view_coverage(self):
        """
        Creates an array in the shape of internal buffer where the value
        of each pixel represents the number of views that cover that pixel

        Returns
        -------
        ndarray
            view coverage in the shape of internal buffer
        """
        coverage = np.zeros_like(self.data)
        for v in self.views:
            coverage[v.slice] += 1

        return coverage

    def report(self):
        """
        Returns
        -------
        str
            a formatted string giving a report on this storage.
        """
        info = ["Shape: %s\n" % str(self.data.shape),
                "Pixel size (meters): %g x %g\n" % tuple(self.psize),
                "Dimensions (meters): %g x %g\n"
                % (self.psize[0] * self.data.shape[-2],
                   self.psize[1] * self.data.shape[-1]),
                "Number of views: %d\n" % len(self.views)]

        return ''.join(info)

    def formatted_report(self, table_format=None, offset=8, align='right',
                         separator=" : ", include_header=True):
        """
        Returns formatted string and a dict with the respective information

        Parameters
        ----------
        table_format : list, optional
            List of (*item*,*length*) pairs where item is name of the info
            to be listed in the report and length is the column width.
            The following items are allowed:

            - *memory*, for memory usage of the storages and total use
            - *shape*, for shape of internal storages
            - *dimensions*, is ``shape \* psize``
            - *psize*, for pixel size of storages
            - *views*, for number of views in each storage

        offset : int, optional
            First column width

        separator : str, optional
            Column separator.

        align : str, optional
            Column alignment, either ``'right'`` or ``'left'``.

        include_header : bool, optional
            Include a header if True.

        Returns
        -------
        fstring : str
            Formatted string

        dct : dict
            Dictionary containing with the respective info to the keys
            in `table_format`
        """
        fr = _Freport()
        if offset is not None:
            fr.offset = offset
        if table_format is not None:
            fr.table = table_format
        if separator is not None:
            fr.separator = separator
        dct = {}
        fstring = [self.ID.ljust(fr.offset)]

        for key, column in fr.table:
            if str(key) == 'shape':
                dct[key] = tuple(self.data.shape)
                info = ('%d' + ' * %d' * self.ndim) % dct[key]
            elif str(key) == 'psize':
                dec = np.floor(np.log10(self.psize).min())
                dct[key] = tuple(self.psize)
<<<<<<< HEAD
                info = ('%.2e' + ' * %.2e'*(self.ndim - 1)) % tuple(dct[key])
                if self.ndim == 2:
                    info = info.split('e', 1)[0] + info.split('e', 1)[1][3:]
                elif self.ndim == 3:
                    info = info.split('e', 2)[0] + info.split('e', 2)[1][3:] + info.split('e', 2)[2][3:]
            elif str(key) == 'dimension':
                if self.ndim == 2:
                    dct[key] = (self.psize[0] * self.data.shape[-2],
                                self.psize[1] * self.data.shape[-1])
                    info = '%.2e*%.2e' % tuple(dct[key])
                    info = info.split('e', 1)[0] + info.split('e', 1)[1][3:]
                elif self.ndim == 3:
                    dct[key] = (self.psize[0] * self.data.shape[-3],
                                self.psize[1] * self.data.shape[-2],
                                self.psize[2] * self.data.shape[-1])
                    info = '%.2e*%.2e*%.2e' % tuple(dct[key])
                    info = info.split('e', 1)[0] + info.split('e', 2)[1][3:] + info.split('e', 2)[2][3:]
=======
                info = '*'.join(['%.1f' % p for p in self.psize * 10**(-dec)])
                info += 'e%d' % dec
            elif str(key) == 'dimension':
                r = self.psize * self.data.shape[1:]
                dec = np.floor(np.log10(r).min())
                dct[key] = tuple(r)
                info = '*'.join(['%.1f' % p for p in r * 10**(-dec)])
                info += 'e%d' % dec
>>>>>>> 805abb00
            elif str(key) == 'memory':
                dct[key] = float(self.data.nbytes) / 1e6
                info = '%.1f' % dct[key]
            elif str(key) == 'dtype':
                dct[key] = self.data.dtype
                info = dct[key].str
            elif str(key) == 'views':
                dct[key] = len(self.views)
                info = str(dct[key])
            else:
                dct[key] = None
                info = ""

            fstring.append(fr.separator)
            if str(align) == 'right':
                fstring.append(info.rjust(column)[-column:])
            else:
                fstring.append(info.ljust(column)[:column])

        if include_header:
            fstring.insert(0, fr.header())

        return ''.join(fstring), dct

    def __getitem__(self, v):
        """
        Storage[v]

        Returns
        -------
        ndarray
            The view to internal data buffer corresponding to View or layer `v`
        """

        # Here things could get complicated.
        # Coordinate transforms, 3D - 2D projection, ...
        # Current implementation: ROI + subpixel shift
        # return shift(self.datalist[v.layer][v.roi[0, 0]:v.roi[1, 0],
        #             v.roi[0, 1]:v.roi[1, 1]], v.sp)
        # return shift(self.data[v.slayer, v.roi[0, 0]:v.roi[1, 0],
        #             v.roi[0, 1]:v.roi[1, 1]], v.sp)
        if isinstance(v, View):
<<<<<<< HEAD
            if not self.ndim == v.ndim:
                raise ValueError(
                    'Storage and View instances have confliction data dimensions')
=======
>>>>>>> 805abb00
            if self.ndim == 2:
                return shift(self.data[
                             v.dlayer, v.dlow[0]:v.dhigh[0], v.dlow[1]:v.dhigh[1]],
                             v.sp)
            elif self.ndim == 3:
                return shift(self.data[
<<<<<<< HEAD
                             v.dlayer, v.dlow[0]:v.dhigh[0], v.dlow[1]:v.dhigh[1], v.dlow[2]:v.dhigh[2]],
                             v.sp)
=======
                             v.dlayer, v.dlow[0]:v.dhigh[0], v.dlow[1]:v.dhigh[1],
                             v.dlow[2]:v.dhigh[2]], v.sp)
>>>>>>> 805abb00
        elif v in self.layermap:
            return self.data[self.layermap.index(v)]
        else:
            raise ValueError("View or layer '%s' is not present in storage %s"
                             % (v, self.ID))

    def __setitem__(self, v, newdata):
        """
        Storage[v] = newdata

        Set internal data buffer to `newdata` for the region of view `v`.

        Parameters
        ----------
        v : View
            A View for this storage

        newdata : ndarray
            Two-dimensional array that fits the view's shape
        """

        # Only ROI and shift for now.
        # This part must always be consistent with __getitem__!
        # self.datalist[v.layer][v.roi[0, 0]:v.roi[1, 0],
        #                       v.roi[0, 1]:v.roi[1, 1]] = shift(newdata, -v.sp)
        # self.data[v.slayer, v.roi[0, 0]:v.roi[1, 0],
        #          v.roi[0, 1]:v.roi[1, 1]] = shift(newdata, -v.sp)
        if isinstance(v, View):
            if not self.ndim == v.ndim:
                raise ValueError(
                    'Storage and View instances have confliction data dimensions')
            if self.ndim == 2:
                self.data[v.dlayer, v.dlow[0]:v.dhigh[0],
                          v.dlow[1]:v.dhigh[1]] = (shift(newdata, -v.sp))
            elif self.ndim == 3:
                self.data[v.dlayer, v.dlow[0]:v.dhigh[0],
                          v.dlow[1]:v.dhigh[1], v.dlow[2]:v.dhigh[2]
                          ] = (shift(newdata, -v.sp))
        elif v in self.layermap:
            self.data[self.layermap.index(v)] = newdata
        else:
            raise ValueError("View or layer '%s' is not present in storage %s"
                             % (v, self.ID))

    def __str__(self):
        info = '%15s : %7.2f MB :: ' % (self.ID, self.data.nbytes / 1e6)
        if self.data is not None:
            info += 'data=%s @%s' % (self.data.shape, self.data.dtype)
        else:
            info += 'empty=%s @%s' % (self.shape, self.dtype)
        return info + ' psize=%(_psize)s center=%(_center)s' % self.__dict__


def shift(v, sp):
    """
    Placeholder for future subpixel shifting method.
    """
    return v


class View(Base):
    """
    A "window" on a Container.

    A view stores all the slicing information to extract a 2D piece
    of Container.

    Note
    ----
    The final structure of this class is yet up to debate
    and the constructor signature may change. Especially since
    "DEFAULT_ACCESSRULE" is yet so small, its contents could be
    incorporated in the constructor call.

    """
    _fields = Base._fields + \
               [('active', 'b1'),
                ('dlayer','<i8'),
                ('layer', '<i8'), 
                ('dhigh','(5,)i8'),
                ('dlow','(5,)i8'),
                ('shape','(5,)i8'),
                ('dcoord','(5,)i8'),
                ('psize', '(5,)f8'),
                ('coord', '(5,)f8'),
                ('sp', '(5,)f8')]
    __slots__ = Base.__slots__ + ['_ndim', 'storage', 'storageID','_pod','_pods','error']
    ########
    # TODO #
    ########
    # - remove numpy array overhead by having only a few numpy arrays stored
    #   in view; access via properties
    # - get rid of self.pods dictionary also due to unnecessary overhead
    # - Don't instantiate the pods slot to save memory

    DEFAULT_ACCESSRULE = DEFAULT_ACCESSRULE
    _PREFIX = VIEW_PREFIX

    def __init__(self, container, ID=None, accessrule=None, **kwargs):
        """
        Parameters
        ----------
        container : Container
            The Container instance this view applies to.

        ID : str or int
            ID for this view. Automatically built from ID if None.

        accessrule : dict
            All the information necessary to access the wanted slice.
            Maybe subject to change as code evolve. See keyword arguments
            Almost all keys of accessrule will be available as attributes
            in the constructed View instance.

        Keyword Args
        ------------
        storageID : str
            ID of storage, If the Storage does not exist
            it will be created! (*default* is ``None``)

        shape : int or tuple of int
            Shape of the view in pixels (*default* is ``None``)

        coord : 2-tuple of float,
            Physical coordinates [meter] of the center of the view.

        psize : float or tuple of float
            Pixel size [meters]. Required for storage initialization,
            See :py:data:`DEFAULT_PSIZE`

        layer : int
            Index of the third dimension if applicable.
            (*default* is ``0``)

        active : bool
            Whether this view is active (*default* is ``True``)
        """
        super(View, self).__init__(container, ID, False)

        # Prepare a dictionary for PODs (volatile!)
        self._pods = None 
        """ Potential volatile dictionary for all :any:`POD`\ s that 
            connect to this view. Set by :any:`POD` """

<<<<<<< HEAD
        #: Data dimensionality
        self.ndim = container.ndim

        # A single pod lookup (weak reference).
=======
        # A single pod lookup (weak reference), set by POD instance.
>>>>>>> 805abb00
        self._pod = None

        self.active = True
        """ Active state. If False this view will be ignored when
            resizing the data buffer of the associated :any:`Storage`."""

        #: The :any:`Storage` instance that this view applies to by default.
        self.storage = None

        self.storageID = None
        """ The storage ID that this view will be forward to if applied
            to a :any:`Container`."""

<<<<<<< HEAD
        # Numpy buffer arrays
        self._arint = np.zeros((4, self.ndim), dtype=np.int)
        self._arfloat = np.zeros((4, self.ndim), dtype=np.float)

=======
>>>>>>> 805abb00
        #: The "layer" i.e. first axis index in Storage data buffer
        self.dlayer = 0

        # The messy stuff
        self._set(accessrule, **kwargs)

    def _set(self, accessrule, **kwargs):
        """
        Store internal info to get/set the 2D data in the container.
        """
        rule = u.Param(self.DEFAULT_ACCESSRULE)
        if accessrule is not None:
            rule.update(accessrule)
        rule.update(kwargs)

        self.active = True if rule.active else False

        self.storageID = rule.storageID

        # shape == None means "full frame"
        self.shape = rule.shape

        # Look for storage, create one if necessary
        s = self.owner.storages.get(self.storageID, None)
        if s is None:
            sh = (1,) + tuple(self.shape) if self.shape is not None else None
            s = self.owner.new_storage(ID=self.storageID,
                                       psize=rule.psize,
                                       shape=sh)
        self.storage = s


        if self.shape is None:
            self._set_full_frame(s)

        # Information to access the slice within the storage buffer
        self.psize = rule.psize
        self.coord = rule.coord
        self.layer = rule.layer

        if (self.psize is not None
                and not np.allclose(self.storage.psize, self.psize)):
            logger.warn(
                'Inconsistent pixel size when creating view.\n (%s vs %s)'
                % (str(self.storage.psize), str(self.psize)))

        # This ensures self-consistency (sets pixel coordinate and ROI)
        if self.active:
            self.storage.update_views(self)

    def _set_full_frame(self, storage):
        self.shape = storage.shape[1:]
        pcoord = self.shape / 2.
        self.coord = storage._to_phys(pcoord)

    def __str__(self):
        first = ('%s -> %s[%s] : shape = %s layer = %s coord = %s'
                 % (self.owner.ID, self.storage.ID, self.ID,
                    self.shape, self.layer, self.coord))
        if not self.active:
            return first + '\n INACTIVE : slice = ...  '
        else:
            return first + '\n ACTIVE : slice = %s' % str(self.slice)

    @property
    def active(self):
        return self._record['active'] 
        
    @active.setter
    def active(self,v):
        self._record['active'] = v
        
    @property
    def dlayer(self):
        return self._record['dlayer']
        
    @dlayer.setter
    def dlayer(self,v):
        self._record['dlayer'] = v
        
        
    @property
    def layer(self):
        return self._record['layer']
        
    @layer.setter
    def layer(self, v):
        self._record['layer'] = v

    @property
    def ndim(self):
        return self._ndim

    @property
    def slice(self):
        """
        Returns a slice-tuple according to ``self.layer``, ``self.dlow``
        and ``self.dhigh``.
        Please note, that this may not always makes sense
        """
        # if self.layer not in self.storage.layermap:
        #    slayer = None
        # else:
        #    slayer = self.storage.layermap.index(self.layer)

<<<<<<< HEAD
        if self.ndim == 2:
            return (self.dlayer,
                    slice(self.dlow[0], self.dhigh[0]),
                    slice(self.dlow[1], self.dhigh[1]))
        elif self.ndim == 3:
            return (self.dlayer,
                    slice(self.dlow[0], self.dhigh[0]),
                    slice(self.dlow[1], self.dhigh[1]),
                    slice(self.dlow[2], self.dhigh[2]))
        else:
            raise ValueError('Dimensionality corrupted, not 2 or 3')
=======
        res = (self.dlayer,)
        for d in range(self.ndim):
            res += (slice(self.dlow[d], self.dhigh[d]),)
        return res
>>>>>>> 805abb00

    @property
    def pod(self):
        """
        Returns first :any:`POD` in the ``self.pods`` dict.
        This is a common call in the code and has therefore found
        its way here. May return ``None`` if there is no pod connected.
        """
        if isinstance(self._pod,weakref.ref):
            return self._pod()  # weak reference
        else:
            return self._pod
        # return self.pods.values()[0]
        
    @property
    def pods(self):
        """
        Returns all :any:`POD`s still connected to this view as a dict.
        """
        if self._pods is not None:
            return self._pods
        else:
            pod = self.pod
            return {} if pod is None else {pod.ID: pod}  
  

    @property
    def data(self):
        """
        The view content in data buffer of associated storage.
        """
        return self.storage[self]

    @data.setter
    def data(self, v):
        """
        Set the view content in data buffer of associated storage.
        """
        self.storage[self] = v

    @property
    def shape(self):
        """
        Two/three dimensional shape of View.
        """

        sh = self._record['shape']
        return None if (sh==0).all() else sh[:self._ndim]

    @shape.setter
    def shape(self, v):
        """
        Set two/three dimensional shape of View.
        """
        if v is None:
<<<<<<< HEAD
            self._arint[0] = u.expectN(0, self.ndim)
        else:
            self._arint[0] = u.expectN(v, self.ndim)
=======
            self._record['shape'][:] = 0
        elif np.isscalar(v):
            sh = (int(v),) * self.owner.ndim
            self._ndim = len(sh)
            self._record['shape'][:len(sh)] = sh
        else:
            self._ndim = len(v)
            self._record['shape'][:len(v)] = v
>>>>>>> 805abb00

    @property
    def dlow(self):
        """
        Low side of the View's data range.
        """
        return self._record['dlow'][:self._ndim]

    @dlow.setter
    def dlow(self, v):
        """
        Set low side of the View's data range.
        """
        self._record['dlow'][:self._ndim] = v

    @property
    def dhigh(self):
        """
        High side of the View's data range.
        """
        return self._record['dhigh'][:self._ndim]

    @dhigh.setter
    def dhigh(self, v):
        """
        Set high side of the View's data range.
        """
        self._record['dhigh'][:self._ndim] = v

    @property
    def dcoord(self):
        """
        Center coordinate (index) in data buffer.
        """
        return self._record['dcoord'][:self._ndim]

    @dcoord.setter
    def dcoord(self, v):
        """
        Set high side of the View's data range.
        """
        self._record['dcoord'][:self._ndim] = v

    @property
    def psize(self):
        """
        Pixel size of the View.
        """
        ps = self._record['psize'][:self._ndim]
        return ps if (ps > 0.).all() else None

    @psize.setter
    def psize(self, v):
        """
        Set pixel size
        """
        if v is None:
<<<<<<< HEAD
            self._arfloat[0] = u.expectN(0., self.ndim)
        else:
            self._arfloat[0] = u.expectN(v, self.ndim)
=======
            self._record['psize'][:] = 0.
        else:
            self._record['psize'][:self._ndim] = u.expectN(v, self._ndim)
>>>>>>> 805abb00

    @property
    def coord(self):
        """
        The View's physical coordinate (meters)
        """
        return self._record['coord'][:self._ndim]

    @coord.setter
    def coord(self, v):
        """
        Set the View's physical coordinate (meters)
        """
        if v is None:
<<<<<<< HEAD
            self._arfloat[1] = u.expectN(0., self.ndim)
        elif type(v) is not np.ndarray:
            self._arfloat[1] = u.expectN(v, self.ndim)
=======
            self._record['coord'][:] = 0.
        elif type(v) is not np.ndarray:
            self._record['coord'][:self._ndim] = u.expectN(v, self._ndim)
>>>>>>> 805abb00
        else:
            self._record['coord'][:self._ndim] = v

    @property
    def sp(self):
        """
        The subpixel difference (meters) between physical coordinate
        and data coordinate.
        """
        return self._record['sp'][:self._ndim]

    @sp.setter
    def sp(self, v):
        """
        Set the subpixel difference (meters) between physical coordinate
        and data coordinate.
        """
        if v is None:
<<<<<<< HEAD
            self._arfloat[2] = u.expectN(0., self.ndim)
        elif type(v) is not np.ndarray:
            self._arfloat[2] = u.expectN(v, self.ndim)
=======
            self._record['sp'][:] = 0.
        elif type(v) is not np.ndarray:
            self._record['sp'][:self._ndim] = u.expectN(v, self._ndim)
>>>>>>> 805abb00
        else:
            self._record['sp'][:self._ndim] = v


class Container(Base):
    """
    High-level container class.

    Container can be seen as a "super-numpy-array" which can contain multiple
    sub-containers of type :any:`Storage`, potentially of different shape,
    along with all :any:`View` instances that act on these Storages to extract
    data from the internal data buffer :any:`Storage.data`.

    Typically there will be five such base containers in a :any:`Ptycho`
    reconstruction instance:

        - `Cprobe`, Storages for the illumination, i.e. **probe**,
        - `Cobj`, Storages for the sample transmission, i.e. **object**,
        - `Cexit`, Storages for the **exit waves**,
        - `Cdiff`, Storages for **diffraction data**, usually one per scan,
        - `Cmask`, Storages for **masks** (and weights), usually one per scan,

    A container can conveniently duplicate all its internal :any:`Storage`
    instances into a new Container using :py:meth:`copy`. This feature is
    intensively used in the reconstruction engines where buffer copies
    are needed to temporarily store results. These copies are referred
    by the "original" container through the property :py:meth:`copies` and
    a copy refers to its original through the attribute :py:attr:`original`
    In order to reduce the number of :any:`View` instances, Container copies
    do not hold views and use instead the Views held by the original container

    Attributes
    ----------
    original : Container
        If self is copy of a Container, this attribute refers to the original
        Container. Otherwise it is None.

    data_type : str
        Either "single" or "double"
    """
    _PREFIX = CONTAINER_PREFIX

<<<<<<< HEAD
    def __init__(self, ptycho=None, ID=None, data_type='complex', data_dims=2, **kwargs):
=======
    def __init__(self, owner=None, ID=None, data_type='complex', data_dims=2):
>>>>>>> 805abb00
        """
        Parameters
        ----------
        ID : str or int
            A unique ID, managed by the parent.

        owner : Base
            A possible subclass of :any:`Base` that holds this Container.

        data_type : str or numpy.dtype
            data type - either a numpy.dtype object or 'complex' or
            'real' (precision is taken from ptycho.FType or ptycho.CType)

        data_dims : int
            The dimensionality of the stored data, either 2 or 3.

        """

        super(Container, self).__init__(owner, ID)

        #: Data dimensionality
        self.ndim = data_dims
        if self.ndim not in (2, 3):
            raise ValueError('`data_dim` must be 2 or 3')

        self.data_type = data_type

        #: Default data dimensionality for Views and Storages.
        self.ndim = data_dims
        if self.ndim not in (2, 3):
            logger.warn('Container untested for `data_dim` other than 2 or 3')

        # Prepare for copy
        # self.original = original if original is not None else self
        self.original = self

    @property
    def copies(self):
        """
        Property that returns list of all copies of this :any:`Container`
        """
        return [c for c in self.owner._pool[CONTAINER_PREFIX].itervalues()
                if c.original is self and c is not self]

    def delete_copy(self, copy_IDs=None):
        """
        Delete a copy or all copies of this container from owner instance.

        Parameters
        ----------
        copy_IDs : str
            ID of copy to be deleted. If None, deletes *all* copies
        """
        if self.original is self:
            if copy_IDs is None:
                copy_IDs = [c.ID for c in self.copies]
            for cid in copy_IDs:
                del self.owner._pool[CONTAINER_PREFIX][cid]
        else:
            raise RuntimeError(
                'Container copy is not allowed to delete anything.')

    @property
    def dtype(self):
        """
        Property that returns numpy dtype of all internal data buffers
        """
        if self.data_type == 'complex':
            return self.owner.CType if self.owner is not None else np.complex128
        elif self.data_type == 'real':
            return self.owner.FType if self.owner is not None else np.float64
        else:
            return self.data_type

    @property
    def S(self):
        """
        A property that returns the internal dictionary of all
        :any:`Storage` instances in this :any:`Container`
        """
        return self._pool.get(STORAGE_PREFIX, {})

    @property
    def storages(self):
        """
        A property that returns the internal dictionary of all
        :any:`Storage` instances in this :any:`Container`
        """
        return self._pool.get(STORAGE_PREFIX, {})

    @property
    def Sp(self):
        """
        A property that returns the internal dictionary of all
        :any:`Storage` instances in this :any:`Container` as a :any:`Param`
        """
        return u.Param(self.storages)

    @property
    def V(self):
        """
        A property that returns the internal dictionary of all
        :any:`View` instances in this :any:`Container`
        """
        return self._pool.get(VIEW_PREFIX, {})

    @property
    def views(self):
        """
        A property that returns the internal dictionary of all
        :any:`View` instances in this :any:`Container`
        """
        return self._pool.get(VIEW_PREFIX, {})

    @property
    def Vp(self):
        """
        A property that returns the internal dictionary of all
        :any:`View` instances in this :any:`Container` as a :any:`Param`
        """
        return u.Param(self.V)

    @property
    def size(self):
        """
        Return total number of pixels in this container.
        """
        sz = 0
        for ID, s in self.storages.iteritems():
            if s.data is not None:
                sz += s.data.size
        return sz

    @property
    def nbytes(self):
        """
        Return total number of bytes used by numpy array buffers
        in this container. This is not the actual size in memory of the
        whole container, as it does not include the views or dictionary
        overhead.
        """
        sz = 0
        for ID, s in self.storages.iteritems():
            if s.data is not None:
                sz += s.data.nbytes
        return sz

    def views_in_storage(self, s, active_only=True):
        """
        Return a list of views on :any:`Storage` `s`.

        Parameters
        ----------
        s : Storage
            The storage to look for.
        active_only : True or False
                 If True (default), return only active views.
        """
        if active_only:
            return [v for v in self.original.V.values()
                    if v.active and (v.storageID == s.ID)]
        else:
            return [v for v in self.original.V.values()
                    if (v.storage.ID == s.ID)]

    def copy(self, ID=None, fill=None, dtype=None):
        """
        Create a new :any:`Container` matching self.

        The copy does not manage views.

        Parameters
        ----------
        fill : scalar or None
            If None (default), copy content. If scalar, initializes
            to this value
        dtype : valid data type or None
            If None, the copy will have the same data type as the 
            original, is specified the returned instance will contain
            empty buffers.
        """
        # Create an ID for this copy
        ID = self.ID + '_copy%d' % (len(self.copies)) if ID is None else ID

        # Create new container
        data_type = self.data_type if dtype is None else dtype
        new_cont = type(self)(self.owner,
                              ID=ID,
                              data_type=data_type,
                              data_dims=self.ndim)
        new_cont.original = self

        # If changing data type, avoid casting by producing empty buffers
        if (dtype is not None) and (fill is None):
                fill = 0

        # Copy storage objects
        for storageID, s in self.storages.iteritems():
            news = s.copy(new_cont, storageID, fill)

        # We are done! Return the new container
        return new_cont

    def fill(self, fill=0.0):
        """
        Fill all storages with scalar value `fill`
        """
        if type(fill) is Container:
            self.fill(0.)
            self += fill
        for s in self.storages.itervalues():
            s.fill(fill)

    def allreduce(self, op=None):
        """
        Performs MPI parallel ``allreduce`` with a sum as reduction
        for all :any:`Storage` instances held by *self*

        :param Container c: Input
        :param op: Reduction operation. If ``None`` uses sum.

        See also
        --------
        ptypy.utils.parallel.allreduce
        Storage.allreduce
        """
        for s in self.storages.itervalues():
            s.allreduce(op=op)

    def clear(self):
        """
        Reduce / delete all data in attached storages
        """
        for s in self.storages.itervalues():
            s.data = np.empty((s.data.shape[0], 1, 1), dtype=self.dtype)
            # s.datalist = [None]

    def new_storage(self, ID=None, **kwargs):
        """
        Create and register a storage object.

        Parameters
        ----------
        ID : str
             An ID for the storage. If None, a new ID is created. An
             error will be raised if the ID already exists.

        kwargs : ...
            Arguments for new storage creation. See doc for
            :any:`Storage`.

        """
        if self.storages is not None:
            if ID in self.storages:
                raise RuntimeError('Storage ID %s already exists.')

        # Create a new storage
        s = Storage(container=self, ID=ID, **kwargs)

        # Return new storage
        return s

    def reformat(self, also_in_copies=False):
        """
        Reformats all storages in this container.

        Parameters
        ----------
        also_in_copies : bool
            If True, also reformat associated copies of this container
        """
        for ID, s in self.storages.iteritems():
            s.reformat()
            if also_in_copies:
                for c in self.copies:
                    c.S[ID].reformat()

    def report(self):
        """
        Returns a formatted report string on all storages in this container.
        """
        info = ["Containers ID: %s\n" % str(self.ID)]
        for ID, s in self.storages.iteritems():
            info.extend(["Storage %s\n" % ID, s.report()])
        return ''.join(info)

    def formatted_report(self, table_format=None, offset=8, align='right',
                         separator=" : ", include_header=True):
        """
        Returns formatted string and a dict with the respective information

        Parameters
        ----------
        table_format : list
            List of (*item*, *length*) pairs where item is name of the info
            to be listed in the report and length is the column width.
            The following items are allowed:

            - *memory*, for memory usage of the storages and total use
            - *shape*, for shape of internal storages
            - *dimensions*, is ``shape \* psize``
            - *psize*, for pixel size of storages
            - *views*, for number of views in each storage

        offset : int, optional
            First column width

        separator : str, optional
            Column separator

        align : str, optional
            Column alignment, either ``'right'`` or ``'left'``

        include_header : bool
            Include a header if True

        Returns
        -------
        fstring : str
            Formatted string

        dct :dict
            Dictionary containing with the respective info to the keys
            in `table_format`

        See also
        --------
        Storage.formatted_report
        """
        fr = _Freport()
        if offset is not None:
            fr.offset = offset
        if table_format is not None:
            fr.table = table_format
        if separator is not None:
            fr.separator = separator

        # SC: method not returning any dict, feature still to be added?
        dct = {}
        mem = 0
        info = []
        for ID, s in self.storages.iteritems():
            fstring, stats = s.formatted_report(fr.table,
                                                fr.offset,
                                                align,
                                                fr.separator,
                                                False)
            info.extend([fstring, '\n'])
            mem += stats.get('memory', 0)

        fstring = [str(self.ID).ljust(fr.offset) + fr.separator,
                   ('%.1f' % mem).rjust(fr.table[0][1]) + fr.separator]
        try:
            t = str(self.dtype).split("'")[1].split(".")[1]
        except:
            t = str(self.dtype)

        fstring.extend([t.rjust(fr.table[0][1]), '\n', ''.join(info)])

        if include_header:
            fstring.insert(0, fr.header())

        return ''.join(fstring)

    def __getitem__(self, view):
        """
        Access content through view.

        Parameters
        ----------
        view : View
               A valid :any:`View` object.
        """
        if not isinstance(view, View):
            raise ValueError

        # Access storage through its ID - this makes
        # the view applicable to a container copy.
        storage = self.storages.get(view.storage.ID, None)

        # This will raise an error is storage doesn't exist
        return storage[view]

    def __setitem__(self, view, newdata):
        """
        Set content given by view.

        Parameters
        ----------
        view : View
               A valid :any:`View` for this object

        newdata : array_like
                  The data to be stored 2D.
        """
        if not isinstance(view, View):
            raise ValueError

        # Access storage through its ID - this makes
        # the view applicable to a container copy.
        storage = self.storages.get(view.storage.ID, None)

        # This will raise an error is storage doesn't exist
        storage[view] = newdata

    def info(self):
        """
        Returns the container's total buffer space in bytes and storage info.

        Returns
        -------
        space : int
            Accumulated memory usage of all data buffers in this Container

        fstring : str
            Formatted string

        Note
        ----
        May get **deprecated** in future. Use formatted_report instead.

        See also
        --------
        report
        formatted_report
        """
        self.space = 0
        info_str = []
        for ID, s in self.storages.iteritems():
            if s.data is not None:
                self.space += s.data.nbytes
            info_str.append(str(s) + '\n')

        return self.space, ''.join(info_str)

    def __iadd__(self, other):
        if isinstance(other, Container):
            for ID, s in self.storages.iteritems():
                s2 = other.storages.get(ID)
                if s2 is not None:
                    s.data += s2.data
        else:
            for ID, s in self.storages.iteritems():
                s.data += other

        return self

    def __isub__(self, other):
        if isinstance(other, Container):
            for ID, s in self.storages.iteritems():
                s2 = other.storages.get(ID)
                if s2 is not None:
                    s.data -= s2.data
        else:
            for ID, s in self.storages.iteritems():
                s.data -= other

        return self

    def __imul__(self, other):
        if isinstance(other, Container):
            for ID, s in self.storages.iteritems():
                s2 = other.storages.get(ID)
                if s2 is not None:
                    s.data *= s2.data
        else:
            for ID, s in self.storages.iteritems():
                s.data *= other

        return self

    def __idiv__(self, other):
        if isinstance(other, Container):
            for ID, s in self.storages.iteritems():
                s2 = other.storages.get(ID)
                if s2 is not None:
                    s.data /= s2.data
        else:
            for ID, s in self.storages.iteritems():
                s.data /= other
        return self

    def __lshift__(self, other):
        if isinstance(other, Container):
            for ID, s in self.storages.iteritems():
                s2 = other.storages.get(ID)
                if s2 is not None:
                    s.data[:] = s2.data
        else:
            self.fill(other)

        return self


class POD(Base):
    """
    POD : Ptychographic Object Descriptor

    A POD brings together probe view, object view and diff view. It also
    gives access to "exit", a (coherent) exit wave, and to propagation
    objects to go from exit to diff space.
    """
    #: Default set of :any:`View`\ s used by a POD
    DEFAULT_VIEWS = {'probe': None,
                     'obj': None,
                     'exit': None,
                     'diff': None,
                     'mask': None}

    _PREFIX = POD_PREFIX

    def __init__(self, ptycho=None, model=None, ID=None, views=None,
                 geometry=None, **kwargs):
        """
        Parameters
        ----------
        ptycho : Ptycho
            The instance of Ptycho associated with this pod.

        model : ScanModel
            The instance of ScanModel (or it subclasses) which describes
            this pod.

        ID : str or int
            The pod ID, If None it is managed by the ptycho.

        views : dict or Param
            The views. See :py:attr:`DEFAULT_VIEWS`.

        geometry : Geo
            Geometry class instance and attached propagator

        """
        super(POD, self).__init__(ptycho, ID, False)
        self.model = model

        # other defaults:
        self.is_empty = False
        self.probe_weight = 1.
        self.object_weight = 1.

        # Store views in V and register this pod to the view
        self.V = u.Param(self.DEFAULT_VIEWS)
        if views is not None:
            self.V.update(views)
        for v in self.V.values():
            if v is None:
                continue
            if v._pod is not None:
                # View has at least one POD connected
                v.pods = weakref.WeakValueDictionary()
                v.pods[self.ID] = self
            v._pod = weakref.ref(self)

        #: :any:`Geo` instance with propagators
        self.geometry = geometry

        # Convenience access for all views. Note: assignment of the type
        # pod.ob_view = some_view should not be done because consistence with
        # self.V is not ensured. If this kind of assignment turns out to
        # be useful, we should consider declaring ??_view as @property.
        self.ob_view = self.V['obj']
        self.pr_view = self.V['probe']
        """ A reference to the (pr)obe-view. (ob)ject-, (ma)sk- and
        (di)ff-view are accessible in the same manner (``self.xx_view``). """

        self.di_view = self.V['diff']
        self.ex_view = self.V['exit']

        if self.ex_view is None:
            self.use_exit_container = False
            self._exit = np.ones_like(self.geometry.shape,
                                      dtype=self.owner.CType)
        else:
            self.use_exit_container = True
            self._exit = None

        self.ma_view = self.V['mask']
        # Check whether this pod is active
        # it should maybe also have a check for an active mask view?
        # Maybe this should be tied to the diff views activeness through a
        # property

    @property
    def active(self):
        """
        Convenience property that describes whether this pod is active or not.
        Equivalent to ``self.di_view.active``
        """
        return self.di_view.active

    @property
    def fw(self):
        """
        Convenience property that returns forward propagator of attached
        Geometry instance. Equivalent to ``self.geometry.propagator.fw``.
        """
        return self.geometry.propagator.fw

    @property
    def bw(self):
        """
        Convenience property that returns backward propagator of attached
        Geometry instance. Equivalent to ``self.geometry.propagator.bw``.
        """
        return self.geometry.propagator.bw

    @property
    def object(self):
        """
        Convenience property that links to slice of object :any:`Storage`.
        Usually equivalent to ``self.ob_view.data``.
        """
        if not self.is_empty:
            return self.ob_view.data
        else:
            return np.ones(self.geometry.shape, dtype=self.owner.CType)

    @object.setter
    def object(self, v):
        self.ob_view.data = v

    @property
    def probe(self):
        """
        Convenience property that links to slice of probe :any:`Storage`.
        Equivalent to ``self.pr_view.data``.
        """
        return self.pr_view.data

    @probe.setter
    def probe(self, v):
        self.pr_view.data = v

    @property
    def exit(self):
        """
        Convenience property that links to slice of exit wave
        :any:`Storage`. Equivalent to ``self.pr_view.data``.
        """
        if self.use_exit_container:
            return self.ex_view.data
        else:
            return self._exit

    @exit.setter
    def exit(self, v):
        if self.use_exit_container:
            self.ex_view.data = v
        else:
            self._exit = v

    @property
    def diff(self):
        """
        Convenience property that links to slice of diffraction
        :any:`Storage`. Equivalent to ``self.di_view.data``.
        """
        return self.di_view.data

    @diff.setter
    def diff(self, v):
        self.di_view.data = v

    @property
    def mask(self):
        """
        Convenience property that links to slice of masking
        :any:`Storage`. Equivalent to ``self.ma_view.data``.
        """
        return self.ma_view.data

    @mask.setter
    def mask(self, v):
        self.ma_view.data = v


class _Freport(object):
    """
    Class for creating headers for formatted reports.
    """

    def __init__(self):
        """
        Initializes class by setting default parameters.
        """
        self.offset = 8
        self.desc = dict([('memory', 'Memory'),
                          ('shape', 'Shape'),
                          ('psize', 'Pixel size'),
                          ('dimension', 'Dimensions'),
                          ('views', 'Views')])

        self.units = dict([('memory', '(MB)'),
                           ('shape', '(Pixel)'),
                           ('psize', '(meters)'),
                           ('dimension', '(meters)'),
                           ('views', 'act.')])

        self.table = [('memory', 6),
                      ('shape', 16),
                      ('psize', 15),
                      ('dimension', 15),
                      ('views', 5)]

        self.h1 = "(C)ontnr"
        self.h2 = "(S)torgs"
        self.separator = " : "
        self.headline = "-"

    def header(self, as_string=True):
        """
        Creates a header for formatted report method.

        :param as_string: bool
            Return header as a string if True

        :return: str or list
            Header for formatted report as string or list
        """
        header = [self.h1.ljust(self.offset), self.h2.ljust(self.offset)]

        for key, column in self.table:
            header[0] += self.separator + self.desc[key].ljust(column)
            header[1] += self.separator + self.units[key].ljust(column)

        header.append(self.headline * len(header[1]))

        if as_string:
            return '\n'.join(header) + '\n'
        else:
            return header<|MERGE_RESOLUTION|>--- conflicted
+++ resolved
@@ -53,7 +53,7 @@
 DEFAULT_PSIZE = 1.
 
 # Default shape
-DEFAULT_SHAPE = {2: (1, 1, 1), 3: (1, 1, 1, 1)}
+DEFAULT_SHAPE = (1, 1, 1)
 
 # Expected structure for Views initialization.
 DEFAULT_ACCESSRULE = u.Param(
@@ -367,37 +367,17 @@
         """
         super(Storage, self).__init__(container, ID)
 
-        #: Data dimensionality
-        self.ndim = container.ndim
-
         #: Default fill value
         self.fill_value = fill if fill is not None else 0.
 
         # For documentation
-<<<<<<< HEAD
-        #: Three/four dimensional array as data buffer
-=======
         #: Three/four or potentially N-dimensional array as data buffer
->>>>>>> 805abb00
         self.data = None
 
         # dimensionality suggestion from container
         ndim = container.ndim if container.ndim is not None else 2
 
         if shape is None:
-<<<<<<< HEAD
-            shape = DEFAULT_SHAPE[self.ndim]
-        elif np.isscalar(shape):
-            shape = (1,) + (int(shape),) * self.ndim
-        elif len(shape) == self.ndim:
-            shape = (1,) + tuple(shape)
-        elif len(shape) != self.ndim + 1:
-            if self.ndim == 2:
-                msg = 'For `data_dims`=2, `shape` must be None or scalar or 2-tuple or 3-tuple of int'
-            elif self.ndim == 3:
-                'For `data_dims`=3, `shape` must be None or scalar or 3-tuple or 4-tuple of int'
-            raise ValueError(msg)
-=======
             shape = (1,) + (1,) * ndim
         elif np.isscalar(shape):
             shape = (1,) + (int(shape),) * ndim
@@ -411,7 +391,6 @@
         self.shape = shape
         self.data = np.empty(self.shape, self.dtype)
         self.data.fill(self.fill_value)
->>>>>>> 805abb00
 
         """
         # Set data buffer
@@ -424,18 +403,10 @@
             # Set initial buffer. Casting the type makes a copy
             data = np.asarray(data).astype(self.dtype)
             if data.ndim < self.ndim or data.ndim > (self.ndim + 1):
-<<<<<<< HEAD
-                if self.ndim == 2:
-                    msg = 'For `data_dims` = 2, initial buffer must be 2D or 3D, this one is %dD.'
-                elif self.ndim == 3:
-                    msg = 'For `data_dims` = 3, initial buffer must be 3D or 4D, this one is %dD.'
-                raise ValueError(msg % data.ndim)
-=======
                 raise ValueError(
                     'For `data_dims` = %d, initial buffer must be'
                     ' %dD or %dD, this one is %dD'
                     % (self.ndim, self.ndim, self.ndim+1, data.ndim))
->>>>>>> 805abb00
             elif data.ndim == self.ndim:
                 self.data = data.reshape((1,) + data.shape)
             else:
@@ -552,13 +523,9 @@
             # Replace the buffer
             if fill.ndim < self.ndim or fill.ndim > (self.ndim + 1):
                 raise ValueError(
-<<<<<<< HEAD
-                    'For N-dimensional data, numpy ndarray fill must be ND or (N+1)D.')
-=======
                     'For `data_dims` = %d, initial buffer must be'
                     ' %dD or %dD, this one is %dD'
                     % (self.ndim, self.ndim, self.ndim+1, fill.ndim))
->>>>>>> 805abb00
             elif fill.ndim == self.ndim:
                 fill = np.resize(fill, (self.shape[0],) + fill.shape)
             self.data = fill.astype(self.dtype)
@@ -597,19 +564,8 @@
         # Synchronize pixel size
         v.psize = self.psize #.copy()
 
-<<<<<<< HEAD
-        # v.shape can be None upon initialization - this means "full frame"
-        if v.shape is None:
-            v.shape = u.expectN(self.shape[-self.ndim:], self.ndim)
-            v.pcoord = v.shape / 2.
-            v.coord = self._to_phys(v.pcoord)
-        else:
-            # Convert the physical coordinates of the view to pixel coordinates
-            v.pcoord = self._to_pix(v.coord)
-=======
         # Convert the physical coordinates of the view to pixel coordinates
         pcoord = self._to_pix(v.coord)
->>>>>>> 805abb00
 
         # Integer part (note that np.round is not stable for odd arrays)
         v.dcoord = np.round(pcoord + 0.00001).astype(int)
@@ -667,16 +623,10 @@
         sh = self.data.shape
         
         # Loop through all active views to get individual boundaries
-<<<<<<< HEAD
-        rows = []
-        cols = []
-        aisles = []
-=======
         #axes = [[]] * self.ndim
         
         mn = [np.inf] * self.ndim
         mx = [-np.inf] * self.ndim
->>>>>>> 805abb00
         layers = []
         dims = range(self.ndim)
         for v in views:
@@ -685,24 +635,11 @@
 
             # Accumulate the regions of interest to
             # compute the full field of view
-<<<<<<< HEAD
-            # rows += [v.roi[0, 0], v.roi[1, 0]]
-            # cols += [v.roi[0, 1], v.roi[1, 1]]
-            if self.ndim == 2:
-                rows += [v.dlow[0], v.dhigh[0]]
-                cols += [v.dlow[1], v.dhigh[1]]
-            elif self.ndim == 3:
-                aisles += [v.dlow[0], v.dhigh[0]]
-                rows += [v.dlow[1], v.dhigh[1]]
-                cols += [v.dlow[2], v.dhigh[2]]
-
-=======
             for d in dims:
                 #axes[d] += [v.dlow[d], v.dhigh[d]]
                 mn[d] = min(mn[d],v.dlow[d])
                 mx[d] = max(mx[d],v.dhigh[d])
                 
->>>>>>> 805abb00
             # Gather a (unique) list of layers
             if v.layer not in layers:
                 layers.append(v.layer)
@@ -711,28 +648,11 @@
 
         # Compute Nd misfit (distance between the buffer boundaries and the
         # region required to fit all the views)
-<<<<<<< HEAD
-        if self.ndim == 2:
-            misfit = np.array([[-np.min(rows), np.max(rows) - sh[-2]],
-                               [-np.min(cols), np.max(cols) - sh[-1]]])
-        elif self.ndim == 3:
-            misfit = np.array([[-np.min(aisles), np.max(aisles) - sh[-3]],
-                               [-np.min(rows), np.max(rows) - sh[-2]],
-                               [-np.min(cols), np.max(cols) - sh[-1]]])
-
-        if self.ndim == 2:
-            logger.debug('%s[%s] :: misfit = [%s, %s]'
-                         % (self.owner.ID, self.ID, misfit[0], misfit[1]))
-        elif self.ndim == 3:
-            logger.debug('%s[%s] :: misfit = [%s, %s, %s]'
-                         % (self.owner.ID, self.ID, misfit[0], misfit[1], misfit[2]))
-=======
         misfit = np.array([[-mn[d], mx[d] - sh[d+1]] for d in dims])
         
         _misfit_str = ', '.join(['%s' % m for m in misfit])
         logger.debug('%s[%s] :: misfit = [%s]'
                      % (self.owner.ID, self.ID, _misfit_str))
->>>>>>> 805abb00
 
         posmisfit = (misfit > 0)
         negmisfit = (misfit < 0)
@@ -741,43 +661,21 @@
                              (negmisfit.any() and not self.padonly))
 
         if posmisfit.any() or negmisfit.any():
-<<<<<<< HEAD
-            if self.ndim == 2:
-                logger.debug(
-                    'Storage %s of container %s has a misfit of [%s, %s] between '
-                    'its data and its views'
-                    % (str(self.ID), str(self.owner.ID), misfit[0], misfit[1]))
-            elif self.ndim == 3:
-                logger.debug(
-                    'Storage %s of container %s has a misfit of [%s, %s, %s] between '
-                    'its data and its views'
-                    % (str(self.ID), str(self.owner.ID), misfit[0], misfit[1], misfit[2]))
-
-=======
             logger.debug(
                 'Storage %s of container %s has a misfit of [%s] between '
                 'its data and its views'
                 % (str(self.ID), str(self.owner.ID), _misfit_str))
         
->>>>>>> 805abb00
         if needtocrop_or_pad:
             if self.padonly:
                 misfit[negmisfit] = 0
 
             # Recompute center and shape
             new_center = self.center + misfit[:, 0]
-<<<<<<< HEAD
-            new_shape = (sh[0],
-                         sh[1] + misfit[0].sum(),
-                         sh[2] + misfit[1].sum())
-            if self.ndim == 3:
-                new_shape += (sh[3] + misfit[2].sum(),)
-=======
             new_shape = (sh[0],)
             for d in dims:
                 new_shape += (sh[d+1] + misfit[d].sum(),)
 
->>>>>>> 805abb00
             logger.debug('%s[%s] :: center: %s -> %s'
                          % (self.owner.ID, self.ID, str(self.center),
                             str(new_center)))
@@ -958,11 +856,7 @@
                     new pixel size
         """
         new_psize = u.expectN(new_psize, self.ndim)
-<<<<<<< HEAD
-        sh = np.asarray(self.shape[-2:])
-=======
         sh = np.asarray(self.shape[1:])
->>>>>>> 805abb00
         # psize is quantized
         new_sh = np.round(self.psize / new_psize * sh)
         new_psize = self.psize / new_sh * sh
@@ -994,24 +888,11 @@
             grids in the shape of internal buffer
         """
         sh = self.data.shape
-<<<<<<< HEAD
-        nm = np.indices(sh)[-self.ndim:]
-        flat = nm.reshape((self.ndim, self.data.size))
-        c = self._to_phys(flat.T).T
-        c = c.reshape((self.ndim,) + sh)
-        if self.ndim == 2:
-            return c[0], c[1]
-        elif self.ndim == 3:
-            return c[0], c[1], c[2]
-        else:
-            raise ValueError('Dimensionality corrupted, not 2 or 3')
-=======
         nm = np.indices(sh)[1:]
         flat = nm.reshape((self.ndim, self.data.size))
         c = self._to_phys(flat.T).T
         c = c.reshape((self.ndim,) + sh)
         return tuple(c)
->>>>>>> 805abb00
 
     def get_view_coverage(self):
         """
@@ -1101,25 +982,6 @@
             elif str(key) == 'psize':
                 dec = np.floor(np.log10(self.psize).min())
                 dct[key] = tuple(self.psize)
-<<<<<<< HEAD
-                info = ('%.2e' + ' * %.2e'*(self.ndim - 1)) % tuple(dct[key])
-                if self.ndim == 2:
-                    info = info.split('e', 1)[0] + info.split('e', 1)[1][3:]
-                elif self.ndim == 3:
-                    info = info.split('e', 2)[0] + info.split('e', 2)[1][3:] + info.split('e', 2)[2][3:]
-            elif str(key) == 'dimension':
-                if self.ndim == 2:
-                    dct[key] = (self.psize[0] * self.data.shape[-2],
-                                self.psize[1] * self.data.shape[-1])
-                    info = '%.2e*%.2e' % tuple(dct[key])
-                    info = info.split('e', 1)[0] + info.split('e', 1)[1][3:]
-                elif self.ndim == 3:
-                    dct[key] = (self.psize[0] * self.data.shape[-3],
-                                self.psize[1] * self.data.shape[-2],
-                                self.psize[2] * self.data.shape[-1])
-                    info = '%.2e*%.2e*%.2e' % tuple(dct[key])
-                    info = info.split('e', 1)[0] + info.split('e', 2)[1][3:] + info.split('e', 2)[2][3:]
-=======
                 info = '*'.join(['%.1f' % p for p in self.psize * 10**(-dec)])
                 info += 'e%d' % dec
             elif str(key) == 'dimension':
@@ -1128,7 +990,6 @@
                 dct[key] = tuple(r)
                 info = '*'.join(['%.1f' % p for p in r * 10**(-dec)])
                 info += 'e%d' % dec
->>>>>>> 805abb00
             elif str(key) == 'memory':
                 dct[key] = float(self.data.nbytes) / 1e6
                 info = '%.1f' % dct[key]
@@ -1171,25 +1032,14 @@
         # return shift(self.data[v.slayer, v.roi[0, 0]:v.roi[1, 0],
         #             v.roi[0, 1]:v.roi[1, 1]], v.sp)
         if isinstance(v, View):
-<<<<<<< HEAD
-            if not self.ndim == v.ndim:
-                raise ValueError(
-                    'Storage and View instances have confliction data dimensions')
-=======
->>>>>>> 805abb00
             if self.ndim == 2:
                 return shift(self.data[
                              v.dlayer, v.dlow[0]:v.dhigh[0], v.dlow[1]:v.dhigh[1]],
                              v.sp)
             elif self.ndim == 3:
                 return shift(self.data[
-<<<<<<< HEAD
-                             v.dlayer, v.dlow[0]:v.dhigh[0], v.dlow[1]:v.dhigh[1], v.dlow[2]:v.dhigh[2]],
-                             v.sp)
-=======
                              v.dlayer, v.dlow[0]:v.dhigh[0], v.dlow[1]:v.dhigh[1],
                              v.dlow[2]:v.dhigh[2]], v.sp)
->>>>>>> 805abb00
         elif v in self.layermap:
             return self.data[self.layermap.index(v)]
         else:
@@ -1218,16 +1068,8 @@
         # self.data[v.slayer, v.roi[0, 0]:v.roi[1, 0],
         #          v.roi[0, 1]:v.roi[1, 1]] = shift(newdata, -v.sp)
         if isinstance(v, View):
-            if not self.ndim == v.ndim:
-                raise ValueError(
-                    'Storage and View instances have confliction data dimensions')
-            if self.ndim == 2:
-                self.data[v.dlayer, v.dlow[0]:v.dhigh[0],
-                          v.dlow[1]:v.dhigh[1]] = (shift(newdata, -v.sp))
-            elif self.ndim == 3:
-                self.data[v.dlayer, v.dlow[0]:v.dhigh[0],
-                          v.dlow[1]:v.dhigh[1], v.dlow[2]:v.dhigh[2]
-                          ] = (shift(newdata, -v.sp))
+            self.data[v.dlayer, v.dlow[0]:v.dhigh[0], v.dlow[1]:v.dhigh[1]] = (
+                shift(newdata, -v.sp))
         elif v in self.layermap:
             self.data[self.layermap.index(v)] = newdata
         else:
@@ -1334,14 +1176,7 @@
         """ Potential volatile dictionary for all :any:`POD`\ s that 
             connect to this view. Set by :any:`POD` """
 
-<<<<<<< HEAD
-        #: Data dimensionality
-        self.ndim = container.ndim
-
-        # A single pod lookup (weak reference).
-=======
         # A single pod lookup (weak reference), set by POD instance.
->>>>>>> 805abb00
         self._pod = None
 
         self.active = True
@@ -1355,13 +1190,6 @@
         """ The storage ID that this view will be forward to if applied
             to a :any:`Container`."""
 
-<<<<<<< HEAD
-        # Numpy buffer arrays
-        self._arint = np.zeros((4, self.ndim), dtype=np.int)
-        self._arfloat = np.zeros((4, self.ndim), dtype=np.float)
-
-=======
->>>>>>> 805abb00
         #: The "layer" i.e. first axis index in Storage data buffer
         self.dlayer = 0
 
@@ -1467,24 +1295,10 @@
         # else:
         #    slayer = self.storage.layermap.index(self.layer)
 
-<<<<<<< HEAD
-        if self.ndim == 2:
-            return (self.dlayer,
-                    slice(self.dlow[0], self.dhigh[0]),
-                    slice(self.dlow[1], self.dhigh[1]))
-        elif self.ndim == 3:
-            return (self.dlayer,
-                    slice(self.dlow[0], self.dhigh[0]),
-                    slice(self.dlow[1], self.dhigh[1]),
-                    slice(self.dlow[2], self.dhigh[2]))
-        else:
-            raise ValueError('Dimensionality corrupted, not 2 or 3')
-=======
         res = (self.dlayer,)
         for d in range(self.ndim):
             res += (slice(self.dlow[d], self.dhigh[d]),)
         return res
->>>>>>> 805abb00
 
     @property
     def pod(self):
@@ -1528,7 +1342,7 @@
     @property
     def shape(self):
         """
-        Two/three dimensional shape of View.
+        Two dimensional shape of View.
         """
 
         sh = self._record['shape']
@@ -1537,14 +1351,9 @@
     @shape.setter
     def shape(self, v):
         """
-        Set two/three dimensional shape of View.
+        Set two dimensional shape of View.
         """
         if v is None:
-<<<<<<< HEAD
-            self._arint[0] = u.expectN(0, self.ndim)
-        else:
-            self._arint[0] = u.expectN(v, self.ndim)
-=======
             self._record['shape'][:] = 0
         elif np.isscalar(v):
             sh = (int(v),) * self.owner.ndim
@@ -1553,7 +1362,6 @@
         else:
             self._ndim = len(v)
             self._record['shape'][:len(v)] = v
->>>>>>> 805abb00
 
     @property
     def dlow(self):
@@ -1611,15 +1419,9 @@
         Set pixel size
         """
         if v is None:
-<<<<<<< HEAD
-            self._arfloat[0] = u.expectN(0., self.ndim)
-        else:
-            self._arfloat[0] = u.expectN(v, self.ndim)
-=======
             self._record['psize'][:] = 0.
         else:
             self._record['psize'][:self._ndim] = u.expectN(v, self._ndim)
->>>>>>> 805abb00
 
     @property
     def coord(self):
@@ -1634,15 +1436,9 @@
         Set the View's physical coordinate (meters)
         """
         if v is None:
-<<<<<<< HEAD
-            self._arfloat[1] = u.expectN(0., self.ndim)
-        elif type(v) is not np.ndarray:
-            self._arfloat[1] = u.expectN(v, self.ndim)
-=======
             self._record['coord'][:] = 0.
         elif type(v) is not np.ndarray:
             self._record['coord'][:self._ndim] = u.expectN(v, self._ndim)
->>>>>>> 805abb00
         else:
             self._record['coord'][:self._ndim] = v
 
@@ -1661,15 +1457,9 @@
         and data coordinate.
         """
         if v is None:
-<<<<<<< HEAD
-            self._arfloat[2] = u.expectN(0., self.ndim)
-        elif type(v) is not np.ndarray:
-            self._arfloat[2] = u.expectN(v, self.ndim)
-=======
             self._record['sp'][:] = 0.
         elif type(v) is not np.ndarray:
             self._record['sp'][:self._ndim] = u.expectN(v, self._ndim)
->>>>>>> 805abb00
         else:
             self._record['sp'][:self._ndim] = v
 
@@ -1712,11 +1502,7 @@
     """
     _PREFIX = CONTAINER_PREFIX
 
-<<<<<<< HEAD
-    def __init__(self, ptycho=None, ID=None, data_type='complex', data_dims=2, **kwargs):
-=======
     def __init__(self, owner=None, ID=None, data_type='complex', data_dims=2):
->>>>>>> 805abb00
         """
         Parameters
         ----------
@@ -1730,17 +1516,9 @@
             data type - either a numpy.dtype object or 'complex' or
             'real' (precision is taken from ptycho.FType or ptycho.CType)
 
-        data_dims : int
-            The dimensionality of the stored data, either 2 or 3.
-
         """
 
         super(Container, self).__init__(owner, ID)
-
-        #: Data dimensionality
-        self.ndim = data_dims
-        if self.ndim not in (2, 3):
-            raise ValueError('`data_dim` must be 2 or 3')
 
         self.data_type = data_type
 
@@ -1905,8 +1683,7 @@
         data_type = self.data_type if dtype is None else dtype
         new_cont = type(self)(self.owner,
                               ID=ID,
-                              data_type=data_type,
-                              data_dims=self.ndim)
+                              data_type=data_type)
         new_cont.original = self
 
         # If changing data type, avoid casting by producing empty buffers
