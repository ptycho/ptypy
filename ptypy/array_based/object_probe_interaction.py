--- conflicted
+++ resolved
@@ -9,12 +9,8 @@
 from array_utils import norm2, complex_gaussian_filter, abs2, mass_center, shift_zoom, clip_complex_magnitudes_to_range, sum_to_buffer_inplace
 from . import COMPLEX_TYPE
 
-<<<<<<< HEAD
 
-def difference_map_realspace_constraint(obj, probe, exit_wave, addr, alpha):
-=======
 def difference_map_realspace_constraint(probe_and_object, exit_wave, alpha):
->>>>>>> f0062580
     '''
     in theory this can just be called in ptypy instead of get_exit_wave
     '''
