# -*- coding: utf-8 -*-
"""
Difference Map reconstruction engine.

This file is part of the PTYPY package.

    :copyright: Copyright 2014 by the PTYPY team, see AUTHORS.
    :license: GPLv2, see LICENSE for details.
"""
import numpy as np
import time
from .. import utils as u
from ..utils.verbose import logger, log
from ..utils import parallel
from .utils import basic_fourier_update
from . import register
from .base import PositionCorrectionEngine
from .. import defaults_tree
from ..core.manager import Full, Vanilla, Bragg3dModel, BlockVanilla, BlockFull

__all__ = ['DM']

@register()
class DM(PositionCorrectionEngine):
    """
    A full-fledged Difference Map engine.


    Defaults:

    [name]
    default = DM
    type = str
    help =
    doc =

    [alpha]
    default = 1
    type = float
    lowlim = 0.0
    help = Difference map parameter

    [probe_update_start]
    default = 2
    type = int
    lowlim = 0
    help = Number of iterations before probe update starts

    [subpix_start]
    default = 0
    type = int
    lowlim = 0
    help = Number of iterations before starting subpixel interpolation

    [subpix]
    default = 'linear'
    type = str
    help = Subpixel interpolation; 'fourier','linear' or None for no interpolation

    [update_object_first]
    default = True
    type = bool
    help = If True update object before probe

    [overlap_converge_factor]
    default = 0.05
    type = float
    lowlim = 0.0
    help = Threshold for interruption of the inner overlap loop
    doc = The inner overlap loop refines the probe and the object simultaneously. This loop is escaped as soon as the overall change in probe, relative to the first iteration, is less than this value.

    [overlap_max_iterations]
    default = 10
    type = int
    lowlim = 1
    help = Maximum of iterations for the overlap constraint inner loop

    [probe_inertia]
    default = 1e-9
    type = float
    lowlim = 0.0
    help = Weight of the current probe estimate in the update

    [object_inertia]
    default = 1e-4
    type = float
    lowlim = 0.0
    help = Weight of the current object in the update

    [fourier_relax_factor]
    default = 0.05
    type = float
    lowlim = 0.0
    help = If rms error of model vs diffraction data is smaller than this fraction, Fourier constraint is met
    doc = Set this value higher for noisy data.
    
    [fourier_relax_normalization]
    default = True
    type = bool
    help = If True, the fourier relax factor is redefined as 0.25 times fourier_relax_factor**2 times the maximum power of all data frames
    doc = Set this to False for more consistent behaviour independent of diffraction power.

    [obj_smooth_std]
    default = None
    type = float
    lowlim = 0
    help = Gaussian smoothing (pixel) of the current object prior to update
    doc = If None, smoothing is deactivated. This smoothing can be used to reduce the amplitude of spurious pixels in the outer, least constrained areas of the object.

    [clip_object]
    default = None
    type = tuple
    help = Clip object amplitude into this interval

    [probe_center_tol]
    default = None
    type = float
    lowlim = 0.0
    help = Pixel radius around optical axes that the probe mass center must reside in

    [compute_log_likelihood]
    default = True
    type = bool
    help = A switch for computing the log-likelihood error (this can impact the performance of the engine) 


    """

    SUPPORTED_MODELS = [Full, Vanilla, Bragg3dModel, BlockVanilla, BlockFull]

    def __init__(self, ptycho_parent, pars=None):
        """
        Difference map reconstruction engine.
        """
        super(DM, self).__init__(ptycho_parent, pars)

        # Instance attributes
        self.error = None

        self.ob_buf = None
        self.ob_nrm = None
        self.ob_viewcover = None

        self.pr_buf = None
        self.pr_nrm = None

        self.pbound = None

        # Required to get proper normalization of object inertia
        # The actual value is computed in engine_prepare
        # Another possibility would be to use the maximum value of all probe storages.
        self.mean_power = None

        self.ptycho.citations.add_article(
            title='Probe retrieval in ptychographic coherent diffractive imaging',
            author='Thibault et al.',
            journal='Ultramicroscopy',
            volume=109,
            year=2009,
            page=338,
            doi='10.1016/j.ultramic.2008.12.011',
            comment='The difference map reconstruction algorithm',
        )

    def engine_initialize(self):
        """
        Prepare for reconstruction.
        """
        super(DM, self).engine_initialize()

        self.error = []

        # Generate container copies
        self.ob_buf = self.ob.copy(self.ob.ID + '_alt', fill=0.)
        self.ob_nrm = self.ob.copy(self.ob.ID + '_nrm', fill=0., dtype='real')
        self.ob_viewcover = self.ob.copy(self.ob.ID + '_vcover', fill=0.)

        self.pr_buf = self.pr.copy(self.pr.ID + '_alt', fill=0.)
        self.pr_nrm = self.pr.copy(self.pr.ID + '_nrm', fill=0., dtype='real')

    def engine_prepare(self):

        """
        Last minute initialization.

        Everything that needs to be recalculated when new data arrives.
        """
<<<<<<< HEAD
        self.pbound = {}
        mean_power = 0.
        for name, s in self.di.storages.items():
            if self.p.fourier_relax_normalization:
                self.pbound[name] = (.25 * self.p.fourier_relax_factor**2 * s.pbound_stub)
            else:
                self.pbound[name] = self.p.fourier_relax_factor            
            mean_power += s.mean_power
        self.mean_power = mean_power / len(self.di.storages)
=======
        if self.ptycho.new_data:

            # recalculate everything
            self.pbound = {}
            mean_power = 0.
            self.pbound_scan = {}
            for s in self.di.storages.values():
                pb = .25 * self.p.fourier_relax_factor**2 * s.pbound_stub
                if not self.pbound_scan.get(s.label):
                    self.pbound_scan[s.label] = pb
                else:
                    self.pbound_scan[s.label] = \
                        max(pb, self.pbound_scan[s.label])
                self.pbound[s.ID] = pb
                mean_power += s.mean_power
            self.mean_power = mean_power / len(self.di.storages)
>>>>>>> a6e3f400

        # Fill object with coverage of views
        for name, s in self.ob_viewcover.storages.items():
            s.fill(s.get_view_coverage())

    def engine_iterate(self, num=1):
        """
        Compute `num` iterations.
        """
        to = 0.
        tf = 0.
        tp = 0.
        for it in range(num):
            t1 = time.time()

            # Fourier update
            error_dct = self.fourier_update()

            t2 = time.time()
            tf += t2 - t1

            # Overlap update
            self.overlap_update()

            t3 = time.time()
            to += t3 - t2

            # Position update
            self.position_update()

            t4 = time.time()
            tp += t4 - t3

            # count up
            self.curiter +=1

        logger.info('Time spent in Fourier update: %.2f' % tf)
        logger.info('Time spent in Overlap update: %.2f' % to)
        logger.info('Time spent in Position update: %.2f' % tp)
        error = parallel.gather_dict(error_dct)
        return error

    def engine_finalize(self):
        """
        Try deleting ever helper container.
        """
        super(DM, self).engine_finalize()

        containers = [
            self.ob_buf,
            self.ob_nrm,
            self.ob_viewcover,
            self.pr_buf,
            self.pr_nrm]

        for c in containers:
            logger.debug('Attempt to remove container %s' % c.ID)
            del self.ptycho.containers[c.ID]
        #    IDM.used.remove(c.ID)

        del self.ob_buf
        del self.ob_nrm
        del self.ob_viewcover
        del self.pr_buf
        del self.pr_nrm

        del containers

    def fourier_update(self):
        """
        DM Fourier constraint update (including DM step).
        """
        error_dct = {}
        for name, di_view in self.di.views.items():
            if not di_view.active:
                continue
            #pbound = self.pbound[di_view.storage.ID]
            pbound = self.pbound_scan[di_view.storage.label]
            error_dct[name] = basic_fourier_update(di_view,
                                                   pbound=pbound,
                                                   alpha=self.p.alpha,
                                                   LL_error=self.p.compute_log_likelihood)
        return error_dct

    def clip_object(self, ob):
        # Clip object (This call takes like one ms. Not time critical)
        if self.p.clip_object is not None:
            clip_min, clip_max = self.p.clip_object
            ampl_obj = np.abs(ob.data)
            phase_obj = np.exp(1j * np.angle(ob.data))
            too_high = (ampl_obj > clip_max)
            too_low = (ampl_obj < clip_min)
            ob.data[too_high] = clip_max * phase_obj[too_high]
            ob.data[too_low] = clip_min * phase_obj[too_low]

    def overlap_update(self):
        """
        DM overlap constraint update.
        """
        # Condition to update probe
        do_update_probe = (self.p.probe_update_start <= self.curiter)

        for inner in range(self.p.overlap_max_iterations):
            pre_str = 'Iteration (Overlap) #%02d:  ' % inner

            # Update object first
            if self.p.update_object_first or (inner > 0) or not do_update_probe:
                # Update object
                log(4, pre_str + '----- object update -----')
                self.object_update()

            # Exit if probe should not be updated yet
            if not do_update_probe:
                break

            # Update probe
            log(4, pre_str + '----- probe update -----')
            change = self.probe_update()
            log(4, pre_str + 'change in probe is %.3f' % change)

            # Recenter the probe
            self.center_probe()

            # Stop iteration if probe change is small
            if change < self.p.overlap_converge_factor:
                break

    def center_probe(self):
        if self.p.probe_center_tol is not None:
            for name, s in self.pr.storages.items():
                c1 = u.mass_center(u.abs2(s.data).sum(0))
                c2 = np.asarray(s.shape[-2:]) // 2
                # fft convention should however use geometry instead
                if u.norm(c1 - c2) < self.p.probe_center_tol:
                    break
                # SC: possible BUG here, wrong input parameter
                s.data[:] = u.shift_zoom(s.data,
                                         (1.,) * 3,
                                         (0, c1[0], c1[1]),
                                         (0, c2[0], c2[1]))

                log(4,'Probe recentered from %s to %s'
                            % (str(tuple(c1)), str(tuple(c2))))

    def object_update(self):
        """
        DM object update.
        """
        ob = self.ob
        ob_nrm = self.ob_nrm

        # Fill container
        if not parallel.master:
            ob.fill(0.0)
            ob_nrm.fill(0.)
        else:
            for name, s in self.ob.storages.items():
                # The amplitude of the regularization term has to be scaled with the
                # power of the probe (which is estimated from the power in diffraction patterns).
                # This estimate assumes that the probe power is uniformly distributed through the
                # array and therefore underestimate the strength of the probe terms.
                cfact = self.p.object_inertia * self.mean_power
                if self.p.obj_smooth_std is not None:
                    logger.info(
                        'Smoothing object, average cfact is %.2f'
                        % np.mean(cfact).real)
                    smooth_mfs = [0,
                                  self.p.obj_smooth_std,
                                  self.p.obj_smooth_std]
                    s.data[:] = cfact * u.c_gf(s.data, smooth_mfs)
                else:
                    s.data[:] = s.data * cfact

                ob_nrm.storages[name].fill(cfact)

        # DM update per node
        for name, pod in self.pods.items():
            if not pod.active:
                continue
            pod.object += pod.probe.conj() * pod.exit * pod.object_weight
            ob_nrm[pod.ob_view] += u.abs2(pod.probe) * pod.object_weight

        # Distribute result with MPI
        for name, s in self.ob.storages.items():
            # Get the np arrays
            nrm = ob_nrm.storages[name].data
            parallel.allreduce(s.data)
            parallel.allreduce(nrm)
            s.data /= nrm

            # A possible (but costly) sanity check would be as follows:
            # if all((np.abs(nrm)-np.abs(cfact))/np.abs(cfact) < 1.):
            #    logger.warning('object_inertia seem too high!')
            self.clip_object(s)

    def probe_update(self):
        """
        DM probe update.
        """
        pr = self.pr
        pr_nrm = self.pr_nrm
        pr_buf = self.pr_buf

        # Fill container
        # "cfact" fill
        # BE: was this asymmetric in original code
        # only because of the number of MPI nodes ?
        if parallel.master:
            for name, s in pr.storages.items():
                # Instead of Npts_scan, the number of views should be considered
                # Please note that a call to s.views may be
                # slow for many views in the probe.
                cfact = self.p.probe_inertia * len(s.views) / s.data.shape[0]
                s.data[:] = cfact * s.data
                pr_nrm.storages[name].fill(cfact)
        else:
            pr.fill(0.0)
            pr_nrm.fill(0.0)

        # DM update per node
        for name, pod in self.pods.items():
            if not pod.active:
                continue
            pod.probe += pod.object.conj() * pod.exit * pod.probe_weight
            pr_nrm[pod.pr_view] += u.abs2(pod.object) * pod.probe_weight

        change = 0.

        # Distribute result with MPI
        for name, s in pr.storages.items():
            # MPI reduction of results
            nrm = pr_nrm.storages[name].data
            parallel.allreduce(s.data)
            parallel.allreduce(nrm)
            s.data /= nrm

            # Apply probe support if requested
            self.support_constraint(s)

            # Compute relative change in probe
            buf = pr_buf.storages[name].data
            change += u.norm2(s.data - buf) / u.norm2(s.data)

            # Fill buffer with new probe
            buf[:] = s.data

        return np.sqrt(change / len(pr.storages))<|MERGE_RESOLUTION|>--- conflicted
+++ resolved
@@ -185,34 +185,22 @@
 
         Everything that needs to be recalculated when new data arrives.
         """
-<<<<<<< HEAD
-        self.pbound = {}
-        mean_power = 0.
-        for name, s in self.di.storages.items():
-            if self.p.fourier_relax_normalization:
-                self.pbound[name] = (.25 * self.p.fourier_relax_factor**2 * s.pbound_stub)
-            else:
-                self.pbound[name] = self.p.fourier_relax_factor            
-            mean_power += s.mean_power
-        self.mean_power = mean_power / len(self.di.storages)
-=======
         if self.ptycho.new_data:
 
             # recalculate everything
-            self.pbound = {}
             mean_power = 0.
             self.pbound_scan = {}
             for s in self.di.storages.values():
-                pb = .25 * self.p.fourier_relax_factor**2 * s.pbound_stub
+                if self.p.fourier_relax_normalization:
+                    pb = .25 * self.p.fourier_relax_factor**2 * s.pbound_stub
+                else:
+                    pb = self.p.fourier_relax_factor            
                 if not self.pbound_scan.get(s.label):
                     self.pbound_scan[s.label] = pb
                 else:
-                    self.pbound_scan[s.label] = \
-                        max(pb, self.pbound_scan[s.label])
-                self.pbound[s.ID] = pb
+                    self.pbound_scan[s.label] = max(pb, self.pbound_scan[s.label])
                 mean_power += s.mean_power
             self.mean_power = mean_power / len(self.di.storages)
->>>>>>> a6e3f400
 
         # Fill object with coverage of views
         for name, s in self.ob_viewcover.storages.items():
