# -*- coding: utf-8 -*-
"""
Engines module.

Implements the difference map (DM) and maximum likelihood (ML) reconstruction
algorithms for ptychography.

This file is part of the PTYPY package.

    :copyright: Copyright 2014 by the PTYPY team, see AUTHORS.
    :license: GPLv2, see LICENSE for details.
"""
from .. import utils as u
from base import BaseEngine, DEFAULT_iter_info
from base import DEFAULT as COMMON
import DM
import DM_minimal
import DM_simple
import ML
import dummy
<<<<<<< HEAD
import DMIP
import DM_OPR
#from ePIE import ePIE

__all__ = ['DM', 'ML', 'BaseEngine']

engine_names = ['Dummy', 'DM_simple', 'DM', 'DM_minimal', 'ML', 'ML_new', 'DMIP', 'DM_OPR']
=======

__all__ = ['DM', 'ML', 'BaseEngine']

# List of supported engines
engine_names = ['Dummy', 'DM_simple', 'DM', 'DM_minimal', 'ML', 'ML_new']
>>>>>>> 6a94e177

# Supported engines defaults
DEFAULTS = u.Param(
<<<<<<< HEAD
    common = COMMON,
    Dummy = dummy.DEFAULT,
    DM_simple = DM_simple.DEFAULT,
    DM = DM.DEFAULT,
    ML = ML.DEFAULT,
    DM_minimal = DM_minimal.DEFAULT,
    DMIP = DMIP.DEFAULT,
    DM_OPR = DM_OPR.DEFAULT,
=======
    common=COMMON,
    Dummy=dummy.DEFAULT,
    DM_simple=DM_simple.DEFAULT,
    DM=DM.DEFAULT,
    ML=ML.DEFAULT,
    DM_minimal=DM_minimal.DEFAULT,
>>>>>>> 6a94e177
)

# Engine objects
ENGINES = u.Param(
<<<<<<< HEAD
    Dummy = dummy.Dummy,
    DM_simple = DM_simple.DM_simple,
    DM = DM.DM,
    ML = ML.ML,
    DM_minimal = DM_minimal.DM_minimal,
    DMIP = DMIP.DMIP,
    DM_OPR = DM_OPR.DM_OPR,
=======
    Dummy=dummy.Dummy,
    DM_simple=DM_simple.DM_simple,
    DM=DM.DM,
    ML=ML.ML,
    DM_minimal=DM_minimal.DM_minimal,
>>>>>>> 6a94e177
)


def by_name(name):
    if name not in ENGINES.keys():
        raise RuntimeError('Unknown engine: %s' % name)
    return ENGINES[name]

try:
    import os
    import glob
    import re
    import imp

    DEFAULT_ENGINE_PATHS = ['./', '~/.ptypy/']   # Default search paths for engines

    def dynamic_load(path=None):
        """
        Load an engine dynamically from the given paths

        :param path: Path or list of paths
        """

        # Update list of paths to search for
        if path is not None:
            if str(path) == path:
                path_list = [path] + DEFAULT_ENGINE_PATHS
            else:
                path_list = path + DEFAULT_ENGINE_PATHS
        else:
            path_list = DEFAULT_ENGINE_PATHS

        baselist = ['BaseEngine'] + engine_names  # List of base classes an engine could derive from

        # Loop through paths
        engine_path = {}
        for path in path_list:
            # Complete directory path
            directory = os.path.abspath(os.path.expanduser(path))

            if not os.path.exists(directory):
                # Continue silently
                continue
                # raise IOError('Engine path %s does not exist.' % str(directory))

            # Get list of python files
            py_files = glob.glob(directory + '/*.py')
            if not py_files:
                continue

            # Loop through files to find engines
            for filename in py_files:
                modname = os.path.splitext(os.path.split(filename)[-1])[0]

                # Find classes
                res = re.findall('^class (.*)\((.*)\)', file(filename, 'r').read(), re.M)
                for classname, basename in res:
                    if (basename in baselist) and classname not in baselist:
                        # Match!
                        engine_path[classname] = (modname, filename)
                        u.logger.info("Found Engine '%s' in file '%s'" % (classname, filename))

        # Load engines that have been found
        for classname, mf in engine_path.iteritems():

            # Import module
            modname, filename = mf
            engine_module = imp.load_source(modname, filename)

            # Update list
            DEFAULTS[classname] = getattr(engine_module, 'DEFAULT')
            ENGINES[classname] = getattr(engine_module, classname)
            engine_names.append(classname)

    dynamic_load()
except Exception as e:
    u.logger.warning("Attempt at loading Engines dynamically failed")
    import sys
    import traceback
    ex_type, ex, tb = sys.exc_info()
    u.logger.warning(traceback.format_exc(tb))<|MERGE_RESOLUTION|>--- conflicted
+++ resolved
@@ -18,60 +18,35 @@
 import DM_simple
 import ML
 import dummy
-<<<<<<< HEAD
 import DMIP
 import DM_OPR
-#from ePIE import ePIE
-
-__all__ = ['DM', 'ML', 'BaseEngine']
-
-engine_names = ['Dummy', 'DM_simple', 'DM', 'DM_minimal', 'ML', 'ML_new', 'DMIP', 'DM_OPR']
-=======
 
 __all__ = ['DM', 'ML', 'BaseEngine']
 
 # List of supported engines
-engine_names = ['Dummy', 'DM_simple', 'DM', 'DM_minimal', 'ML', 'ML_new']
->>>>>>> 6a94e177
+engine_names = ['Dummy', 'DM_simple', 'DM', 'DM_minimal', 'ML', 'ML_new', 'DMIP', 'DM_OPR']
 
 # Supported engines defaults
 DEFAULTS = u.Param(
-<<<<<<< HEAD
-    common = COMMON,
-    Dummy = dummy.DEFAULT,
-    DM_simple = DM_simple.DEFAULT,
-    DM = DM.DEFAULT,
-    ML = ML.DEFAULT,
-    DM_minimal = DM_minimal.DEFAULT,
-    DMIP = DMIP.DEFAULT,
-    DM_OPR = DM_OPR.DEFAULT,
-=======
     common=COMMON,
     Dummy=dummy.DEFAULT,
     DM_simple=DM_simple.DEFAULT,
     DM=DM.DEFAULT,
     ML=ML.DEFAULT,
     DM_minimal=DM_minimal.DEFAULT,
->>>>>>> 6a94e177
+    DMIP=DMIP.DEFAULT,
+    DM_OPR=DM_OPR.DEFAULT,
 )
 
 # Engine objects
 ENGINES = u.Param(
-<<<<<<< HEAD
-    Dummy = dummy.Dummy,
-    DM_simple = DM_simple.DM_simple,
-    DM = DM.DM,
-    ML = ML.ML,
-    DM_minimal = DM_minimal.DM_minimal,
-    DMIP = DMIP.DMIP,
-    DM_OPR = DM_OPR.DM_OPR,
-=======
     Dummy=dummy.Dummy,
     DM_simple=DM_simple.DM_simple,
     DM=DM.DM,
     ML=ML.ML,
     DM_minimal=DM_minimal.DM_minimal,
->>>>>>> 6a94e177
+    DMIP=DMIP.DMIP,
+    DM_OPR=DM_OPR.DM_OPR,
 )
 
 
