--- conflicted
+++ resolved
@@ -19,19 +19,12 @@
 import ML
 import dummy
 import DMIP
-<<<<<<< HEAD
-=======
 import DM_OPR
->>>>>>> 3766681d
 #from ePIE import ePIE
 
 __all__ = ['DM', 'ML', 'BaseEngine']
 
-<<<<<<< HEAD
-engine_names = ['Dummy', 'DM_simple', 'DM', 'DM_minimal', 'ML', 'ML_new', 'DMIP']
-=======
 engine_names = ['Dummy', 'DM_simple', 'DM', 'DM_minimal', 'ML', 'ML_new', 'DMIP', 'DM_OPR']
->>>>>>> 3766681d
 
 DEFAULTS = u.Param(
     common = COMMON,
@@ -41,10 +34,7 @@
     ML = ML.DEFAULT,
     DM_minimal = DM_minimal.DEFAULT,
     DMIP = DMIP.DEFAULT,
-<<<<<<< HEAD
-=======
     DM_OPR = DM_OPR.DEFAULT,
->>>>>>> 3766681d
 )
 
 ENGINES = u.Param(
@@ -54,10 +44,7 @@
     ML = ML.ML,
     DM_minimal = DM_minimal.DM_minimal,
     DMIP = DMIP.DMIP,
-<<<<<<< HEAD
-=======
     DM_OPR = DM_OPR.DM_OPR,
->>>>>>> 3766681d
 )
 def by_name(name):
     if name not in ENGINES.keys():
