# -*- coding: utf-8 -*-
"""
Maximum Likelihood reconstruction engine.

TODO.

  * Implement other regularizers

This file is part of the PTYPY package.

    :copyright: Copyright 2014 by the PTYPY team, see AUTHORS.
    :license: GPLv2, see LICENSE for details.
"""
import numpy as np
import time

from .. import utils as u
from ..utils.verbose import logger
from ..utils import parallel
from .utils import Cnorm2, Cdot
from . import register
from .base import PositionCorrectionEngine
from .. import defaults_tree
from ..core.manager import Full, Vanilla

__all__ = ['ML']


@register()
class ML(PositionCorrectionEngine):
    """
    Maximum likelihood reconstruction engine.


    Defaults:

    [name]
    default = ML
    type = str
    help =
    doc =

    [ML_type]
    default = 'gaussian'
    type = str
    help = Likelihood model
    choices = ['gaussian','poisson','euclid']
    doc = One of ‘gaussian’, poisson’ or ‘euclid’. Only 'gaussian' is implemented.

    [floating_intensities]
    default = False
    type = bool
    help = Adaptive diffraction pattern rescaling
    doc = If True, allow for adaptative rescaling of the diffraction pattern intensities (to correct for incident beam intensity fluctuations).

    [intensity_renormalization]
    default = 1.
    type = float
    lowlim = 0.0
    help = Rescales the intensities so they can be interpreted as Poisson counts.

    [reg_del2]
    default = False
    type = bool
    help = Whether to use a Gaussian prior (smoothing) regularizer

    [reg_del2_amplitude]
    default = .01
    type = float
    lowlim = 0.0
    help = Amplitude of the Gaussian prior if used

    [smooth_gradient]
    default = 0.0
    type = float
    help = Smoothing preconditioner
    doc = Sigma for gaussian filter (turned off if 0.)

    [smooth_gradient_decay]
    default = 0.
    type = float
    help = Decay rate for smoothing preconditioner
    doc = Sigma for gaussian filter will reduce exponentially at this rate

    [scale_precond]
    default = False
    type = bool
    help = Whether to use the object/probe scaling preconditioner
    doc = This parameter can give faster convergence for weakly scattering samples.

    [scale_probe_object]
    default = 1.
    type = float
    lowlim = 0.0
    help = Relative scale of probe to object

    [probe_update_start]
    default = 2
    type = int
    lowlim = 0
    help = Number of iterations before probe update starts

    """

    SUPPORTED_MODELS = [Full, Vanilla]

    def __init__(self, ptycho_parent, pars=None):
        """
        Maximum likelihood reconstruction engine.
        """
        super(ML, self).__init__(ptycho_parent, pars)

        p = self.DEFAULT.copy()
        if pars is not None:
            p.update(pars)
        self.p = p

        # Instance attributes

        # Object gradient
        self.ob_grad = None

        # Object minimization direction
        self.ob_h = None

        # Probe gradient
        self.pr_grad = None

        # Probe minimization direction
        self.pr_h = None

        # Other
        self.tmin = None
        self.ML_model = None
        self.smooth_gradient = None
        self.scale_p_o = None
        self.scale_p_o_memory = .9

        self.ptycho.citations.add_article(
            title='Maximum-likelihood refinement for coherent diffractive imaging',
            author='Thibault P. and Guizar-Sicairos M.',
            journal='New Journal of Physics',
            volume=14,
            year=2012,
            page=63004,
            doi='10.1088/1367-2630/14/6/063004',
            comment='The maximum likelihood reconstruction algorithm',
        )

    def engine_initialize(self):
        """
        Prepare for ML reconstruction.
        """
        super(ML, self).engine_initialize()
        
        # Object gradient and minimization direction
        self.ob_grad = self.ob.copy(self.ob.ID + '_grad', fill=0.)
        self.ob_h = self.ob.copy(self.ob.ID + '_h', fill=0.)

        # Probe gradient and minimization direction
        self.pr_grad = self.pr.copy(self.pr.ID + '_grad', fill=0.)
        self.pr_h = self.pr.copy(self.pr.ID + '_h', fill=0.)

        self.tmin = 1.

        # Create noise model
        if self.p.ML_type.lower() == "gaussian":
            self.ML_model = GaussianModel(self)
        elif self.p.ML_type.lower() == "poisson":
            self.ML_model = PoissonModel(self)
        elif self.p.ML_type.lower() == "euclid":
            raise NotImplementedError('Euclid norm model not yet implemented')
        else:
            raise RuntimeError("Unsupported ML_type: '%s'" % self.p.ML_type)

        # Other options
        self.smooth_gradient = prepare_smoothing_preconditioner(
            self.p.smooth_gradient)

    def engine_prepare(self):
        """
        Last minute initialization, everything, that needs to be recalculated,
        when new data arrives.
        """
        # - # fill object with coverage of views
        # - for name,s in self.ob_viewcover.S.iteritems():
        # -    s.fill(s.get_view_coverage())
        pass

    def engine_iterate(self, num=1):
        """
        Compute `num` iterations.
        """
        ########################
        # Compute new gradient
        ########################
        tg = 0.
        tc = 0.
        ta = time.time()
        for it in range(num):
            t1 = time.time()
            new_ob_grad, new_pr_grad, error_dct = self.ML_model.new_grad()
            tg += time.time() - t1

            if self.p.probe_update_start <= self.curiter:
                # Apply probe support if needed
                for name, s in new_pr_grad.storages.items():
                    support = self.probe_support.get(name)
                    if support is not None:
                        s.data *= support
            else:
                new_pr_grad.fill(0.)

            # Smoothing preconditioner
            if self.smooth_gradient:
                self.smooth_gradient.sigma *= (1. - self.p.smooth_gradient_decay)
                for name, s in new_ob_grad.storages.items():
                    s.data[:] = self.smooth_gradient(s.data)

            # probe/object rescaling
            if self.p.scale_precond:
                cn2_new_pr_grad = Cnorm2(new_pr_grad)
                if cn2_new_pr_grad > 1e-5:
                    scale_p_o = (self.p.scale_probe_object * Cnorm2(new_ob_grad)
                                 / Cnorm2(new_pr_grad))
                else:
                    scale_p_o = self.p.scale_probe_object
                if self.scale_p_o is None:
                    self.scale_p_o = scale_p_o
                else:
                    self.scale_p_o = self.scale_p_o ** self.scale_p_o_memory
                    self.scale_p_o *= scale_p_o ** (1-self.scale_p_o_memory)
                logger.debug('Scale P/O: %6.3g' % scale_p_o)
            else:
                self.scale_p_o = self.p.scale_probe_object

            ############################
            # Compute next conjugate
            ############################
            if self.curiter == 0:
                bt = 0.
            else:
                bt_num = (self.scale_p_o
                          * (Cnorm2(new_pr_grad)
                             - np.real(Cdot(new_pr_grad, self.pr_grad)))
                          + (Cnorm2(new_ob_grad)
                             - np.real(Cdot(new_ob_grad, self.ob_grad))))

                bt_denom = self.scale_p_o*Cnorm2(self.pr_grad) + Cnorm2(self.ob_grad)

                bt = max(0, bt_num/bt_denom)

            # verbose(3,'Polak-Ribiere coefficient: %f ' % bt)

            self.ob_grad << new_ob_grad
            self.pr_grad << new_pr_grad

            # 3. Next conjugate
            self.ob_h *= bt / self.tmin

            # Smoothing preconditioner
            if self.smooth_gradient:
                for name, s in self.ob_h.storages.items():
                    s.data[:] -= self.smooth_gradient(self.ob_grad.storages[name].data)
            else:
                self.ob_h -= self.ob_grad
            self.pr_h *= bt / self.tmin
            self.pr_grad *= self.scale_p_o
            self.pr_h -= self.pr_grad

            # In principle, the way things are now programmed this part
            # could be iterated over in a real Newton-Raphson style.
            t2 = time.time()
            B = self.ML_model.poly_line_coeffs(self.ob_h, self.pr_h)
            tc += time.time() - t2

            if np.isinf(B).any() or np.isnan(B).any():
                logger.warning(
                    'Warning! inf or nan found! Trying to continue...')
                B[np.isinf(B)] = 0.
                B[np.isnan(B)] = 0.

            self.tmin = -.5 * B[1] / B[2]
            self.ob_h *= self.tmin
            self.pr_h *= self.tmin
            self.ob += self.ob_h
            self.pr += self.pr_h
            # Newton-Raphson loop would end here

            # increase iteration counter
            self.curiter +=1

        logger.info('Time spent in gradient calculation: %.2f' % tg)
        logger.info('  ....  in coefficient calculation: %.2f' % tc)
        return error_dct  # np.array([[self.ML_model.LL[0]] * 3])

    def engine_finalize(self):
        """
        Delete temporary containers.
        """
        del self.ptycho.containers[self.ob_grad.ID]
        del self.ob_grad
        del self.ptycho.containers[self.ob_h.ID]
        del self.ob_h
        del self.ptycho.containers[self.pr_grad.ID]
        del self.pr_grad
        del self.ptycho.containers[self.pr_h.ID]
        del self.pr_h


class BaseModel(object):
    """
    Base class for log-likelihood models.
    """

    def __init__(self, MLengine):
        """
        Core functions for ML computation using a Gaussian model.
        """
        self.engine = MLengine

        # Transfer commonly used attributes from ML engine
        self.di = self.engine.di
        self.p = self.engine.p
        self.ob = self.engine.ob
        self.pr = self.engine.pr
        self.float_intens_coeff = {}

        if self.p.intensity_renormalization is None:
            self.Irenorm = 1.
        else:
            self.Irenorm = self.p.intensity_renormalization

        # Create working variables
        # New object gradient
        self.ob_grad = self.engine.ob.copy(self.ob.ID + '_ngrad', fill=0.)
        # New probe gradient
        self.pr_grad = self.engine.pr.copy(self.pr.ID + '_ngrad', fill=0.)
        self.LL = 0.

<<<<<<< HEAD
        # Gaussian model requires weights
        # TODO: update this part of the code once actual weights are passed in the PODs
        self.weights = self.engine.di.copy(self.engine.di.ID + '_weights')
        # FIXME: This part needs to be updated once statistical weights are properly
        # supported in the data preparation.
        for name, di_view in self.di.views.items():
            if not di_view.active:
                continue
            self.weights[di_view] = (self.Irenorm * di_view.pod.ma_view.data
                                     / (1./self.Irenorm + di_view.data))

=======
>>>>>>> 5ffad314
        # Useful quantities
        self.tot_measpts = sum(s.data.size
                               for s in self.di.storages.values())
        self.tot_power = self.Irenorm * sum(s.tot_power
                                            for s in self.di.storages.values())

        self.regularizer = None
        self.prepare_regularizer()

    def prepare_regularizer(self):
        """
        Prepare regularizer.
        """
        # Prepare regularizer
        if self.p.reg_del2:
            obj_Npix = self.ob.size
            expected_obj_var = obj_Npix / self.tot_power  # Poisson
            reg_rescale = self.tot_measpts / (8. * obj_Npix * expected_obj_var)
            logger.debug(
                'Rescaling regularization amplitude using '
                'the Poisson distribution assumption.')
            logger.debug('Factor: %8.5g' % reg_rescale)
            reg_del2_amplitude = self.p.reg_del2_amplitude * reg_rescale
            self.regularizer = Regul_del2(amplitude=reg_del2_amplitude)

    def __del__(self):
        """
        Clean up routine
        """
        # Delete containers
        del self.engine.ptycho.containers[self.ob_grad.ID]
        del self.ob_grad
        del self.engine.ptycho.containers[self.pr_grad.ID]
        del self.pr_grad

        # Remove working attributes
        for name, diff_view in self.di.views.items():
            if not diff_view.active:
                continue
            try:
                del diff_view.error
            except:
                pass

    def new_grad(self):
        """
        Compute a new gradient direction according to the noise model.

        Note: The negative log-likelihood and local errors should also be computed
        here.
        """
        raise NotImplementedError

    def poly_line_coeffs(self, ob_h, pr_h):
        """
        Compute the coefficients of the polynomial for line minimization
        in direction h
        """
        raise NotImplementedError


class GaussianModel(BaseModel):
    """
    Gaussian noise model.
    TODO: feed actual statistical weights instead of using the Poisson statistic heuristic.
    """

    def __init__(self, MLengine):
        """
        Core functions for ML computation using a Gaussian model.
        """
        BaseModel.__init__(self, MLengine)

        # Gaussian model requires weights
        # TODO: update this part of the code once actual weights are passed in the PODs
        self.weights = self.engine.di.copy(self.engine.di.ID + '_weights')
        # FIXME: This part needs to be updated once statistical weights are properly
        # supported in the data preparation.
        for name, di_view in self.di.views.iteritems():
            if not di_view.active:
                continue
            self.weights[di_view] = (self.Irenorm * di_view.pod.ma_view.data
                                     / (1./self.Irenorm + di_view.data))

    def __del__(self):
        """
        Clean up routine
        """
        BaseModel.__del__(self)
        del self.engine.ptycho.containers[self.weights.ID]
        del self.weights

    def new_grad(self):
        """
        Compute a new gradient direction according to a Gaussian noise model.

        Note: The negative log-likelihood and local errors are also computed
        here.
        """
        self.ob_grad.fill(0.)
        self.pr_grad.fill(0.)

        # We need an array for MPI
        LL = np.array([0.])
        error_dct = {}

        # Outer loop: through diffraction patterns
        for dname, diff_view in self.di.views.items():
            if not diff_view.active:
                continue

            # Weights and intensities for this view
            w = self.weights[diff_view]
            I = diff_view.data

            Imodel = np.zeros_like(I)
            f = {}

            # First pod loop: compute total intensity
            for name, pod in diff_view.pods.items():
                if not pod.active:
                    continue
                f[name] = pod.fw(pod.probe * pod.object)
                Imodel += u.abs2(f[name])

            # Floating intensity option
            if self.p.floating_intensities:
                self.float_intens_coeff[dname] = ((w * Imodel * I).sum()
                                                / (w * Imodel**2).sum())
                Imodel *= self.float_intens_coeff[dname]

            DI = Imodel - I

            # Second pod loop: gradients computation
            LLL = np.sum((w * DI**2).astype(np.float64))
            for name, pod in diff_view.pods.items():
                if not pod.active:
                    continue
                xi = pod.bw(w * DI * f[name])
                self.ob_grad[pod.ob_view] += 2. * xi * pod.probe.conj()
                self.pr_grad[pod.pr_view] += 2. * xi * pod.object.conj()

            diff_view.error = LLL
            error_dct[dname] = np.array([0, LLL / np.prod(DI.shape), 0])
            LL += LLL

        # MPI reduction of gradients
        self.ob_grad.allreduce()
        self.pr_grad.allreduce()
        parallel.allreduce(LL)

        # Object regularizer
        if self.regularizer:
            for name, s in self.ob.storages.items():
                self.ob_grad.storages[name].data += self.regularizer.grad(
                    s.data)
                LL += self.regularizer.LL

        self.LL = LL / self.tot_measpts

        return self.ob_grad, self.pr_grad, error_dct

    def poly_line_coeffs(self, ob_h, pr_h):
        """
        Compute the coefficients of the polynomial for line minimization
        in direction h
        """

        B = np.zeros((3,), dtype=np.longdouble)
        Brenorm = 1. / self.LL[0]**2

        # Outer loop: through diffraction patterns
        for dname, diff_view in self.di.views.items():
            if not diff_view.active:
                continue

            # Weights and intensities for this view
            w = self.weights[diff_view]
            I = diff_view.data

            A0 = None
            A1 = None
            A2 = None

            for name, pod in diff_view.pods.items():
                if not pod.active:
                    continue
                f = pod.fw(pod.probe * pod.object)
                a = pod.fw(pod.probe * ob_h[pod.ob_view]
                           + pr_h[pod.pr_view] * pod.object)
                b = pod.fw(pr_h[pod.pr_view] * ob_h[pod.ob_view])

                if A0 is None:
                    A0 = u.abs2(f).astype(np.longdouble)
                    A1 = 2 * np.real(f * a.conj()).astype(np.longdouble)
                    A2 = (2 * np.real(f * b.conj()).astype(np.longdouble)
                          + u.abs2(a).astype(np.longdouble))
                else:
                    A0 += u.abs2(f)
                    A1 += 2 * np.real(f * a.conj())
                    A2 += 2 * np.real(f * b.conj()) + u.abs2(a)

            if self.p.floating_intensities:
                A0 *= self.float_intens_coeff[dname]
                A1 *= self.float_intens_coeff[dname]
                A2 *= self.float_intens_coeff[dname]
            A0 -= I

            B[0] += np.dot(w.flat, (A0**2).flat) * Brenorm
            B[1] += np.dot(w.flat, (2 * A0 * A1).flat) * Brenorm
            B[2] += np.dot(w.flat, (A1**2 + 2*A0*A2).flat) * Brenorm

        parallel.allreduce(B)

        # Object regularizer
        if self.regularizer:
            for name, s in self.ob.storages.items():
                B += Brenorm * self.regularizer.poly_line_coeffs(
                    ob_h.storages[name].data, s.data)

        self.B = B

        return B


class PoissonModel(BaseModel):
    """
    Poisson noise model.
    """

    def __init__(self, MLengine):
        """
        Core functions for ML computation using a Gaussian model.
        """
        BaseModel.__init__(self, MLengine)
        from scipy import special
        self.LLbase = {}
        for name, di_view in self.di.views.iteritems():
            if not di_view.active:
                continue
            self.LLbase[name] = special.gammaln(di_view.data+1).sum()

    def new_grad(self):
        """
        Compute a new gradient direction according to a Poisson noise model.

        Note: The negative log-likelihood and local errors are also computed
        here.
        """
        self.ob_grad.fill(0.)
        self.pr_grad.fill(0.)

        # We need an array for MPI
        LL = np.array([0.])
        error_dct = {}

        # Outer loop: through diffraction patterns
        for dname, diff_view in self.di.views.iteritems():
            if not diff_view.active:
                continue

            # Mask and intensities for this view
            I = diff_view.data
            m = diff_view.pod.ma_view.data

            Imodel = np.zeros_like(I)
            f = {}

            # First pod loop: compute total intensity
            for name, pod in diff_view.pods.iteritems():
                if not pod.active:
                    continue
                f[name] = pod.fw(pod.probe * pod.object)
                Imodel += u.abs2(f[name])

            # Floating intensity option
            if self.p.floating_intensities:
                self.float_intens_coeff[dname] = I.sum() / Imodel.sum()
                Imodel *= self.float_intens_coeff[dname]

            Imodel += 1e-6
            DI = m * (1. - I / Imodel)

            # Second pod loop: gradients computation
            LLL = self.LLbase[dname] + (m * (Imodel - I * np.log(Imodel))).sum().astype(np.float64)
            for name, pod in diff_view.pods.iteritems():
                if not pod.active:
                    continue
                xi = pod.bw(DI * f[name])
                self.ob_grad[pod.ob_view] += 2 * xi * pod.probe.conj()
                self.pr_grad[pod.pr_view] += 2 * xi * pod.object.conj()

            diff_view.error = LLL
            error_dct[dname] = np.array([0, LLL / np.prod(DI.shape), 0])
            LL += LLL

        # MPI reduction of gradients
        self.ob_grad.allreduce()
        self.pr_grad.allreduce()
        parallel.allreduce(LL)

        # Object regularizer
        if self.regularizer:
            for name, s in self.ob.storages.iteritems():
                self.ob_grad.storages[name].data += self.regularizer.grad(
                    s.data)
                LL += self.regularizer.LL

        self.LL = LL / self.tot_measpts

        return self.ob_grad, self.pr_grad, error_dct

    def poly_line_coeffs(self, ob_h, pr_h):
        """
        Compute the coefficients of the polynomial for line minimization
        in direction h
        """
        B = np.zeros((3,), dtype=np.longdouble)
        Brenorm = 1/(self.tot_measpts * self.LL[0])**2

        # Outer loop: through diffraction patterns
        for dname, diff_view in self.di.views.iteritems():
            if not diff_view.active:
                continue

            # Weights and intensities for this view
            I = diff_view.data
            m = diff_view.pod.ma_view.data

            A0 = None
            A1 = None
            A2 = None

            for name, pod in diff_view.pods.iteritems():
                if not pod.active:
                    continue
                f = pod.fw(pod.probe * pod.object)
                a = pod.fw(pod.probe * ob_h[pod.ob_view]
                           + pr_h[pod.pr_view] * pod.object)
                b = pod.fw(pr_h[pod.pr_view] * ob_h[pod.ob_view])

                if A0 is None:
                    A0 = u.abs2(f).astype(np.longdouble)
                    A1 = 2 * np.real(f * a.conj()).astype(np.longdouble)
                    A2 = (2 * np.real(f * b.conj()).astype(np.longdouble)
                          + u.abs2(a).astype(np.longdouble))
                else:
                    A0 += u.abs2(f)
                    A1 += 2 * np.real(f * a.conj())
                    A2 += 2 * np.real(f * b.conj()) + u.abs2(a)

            if self.p.floating_intensities:
                A0 *= self.float_intens_coeff[dname]
                A1 *= self.float_intens_coeff[dname]
                A2 *= self.float_intens_coeff[dname]

            A0 += 1e-6
            DI = 1. - I/A0

            B[0] += (self.LLbase[dname] + (m * (A0 - I * np.log(A0))).sum().astype(np.float64)) * Brenorm
            B[1] += np.dot(m.flat, (A1*DI).flat) * Brenorm
            B[2] += (np.dot(m.flat, (A2*DI).flat) + .5*np.dot(m.flat, (I*(A1/A0)**2.).flat)) * Brenorm

        parallel.allreduce(B)

        # Object regularizer
        if self.regularizer:
            for name, s in self.ob.storages.iteritems():
                B += Brenorm * self.regularizer.poly_line_coeffs(
                    ob_h.storages[name].data, s.data)

        self.B = B

        return B


class Regul_del2(object):
    """\
    Squared gradient regularizer (Gaussian prior).

    This class applies to any numpy array.
    """
    def __init__(self, amplitude, axes=[-2, -1]):
        # Regul.__init__(self, axes)
        self.axes = axes
        self.amplitude = amplitude
        self.delxy = None
        self.g = None
        self.LL = None

    def grad(self, x):
        """
        Compute and return the regularizer gradient given the array x.
        """
        ax0, ax1 = self.axes
        del_xf = u.delxf(x, axis=ax0)
        del_yf = u.delxf(x, axis=ax1)
        del_xb = u.delxb(x, axis=ax0)
        del_yb = u.delxb(x, axis=ax1)

        self.delxy = [del_xf, del_yf, del_xb, del_yb]
        self.g = 2. * self.amplitude*(del_xb + del_yb - del_xf - del_yf)

        self.LL = self.amplitude * (u.norm2(del_xf)
                               + u.norm2(del_yf)
                               + u.norm2(del_xb)
                               + u.norm2(del_yb))

        return self.g

    def poly_line_coeffs(self, h, x=None):
        ax0, ax1 = self.axes
        if x is None:
            del_xf, del_yf, del_xb, del_yb = self.delxy
        else:
            del_xf = u.delxf(x, axis=ax0)
            del_yf = u.delxf(x, axis=ax1)
            del_xb = u.delxb(x, axis=ax0)
            del_yb = u.delxb(x, axis=ax1)

        hdel_xf = u.delxf(h, axis=ax0)
        hdel_yf = u.delxf(h, axis=ax1)
        hdel_xb = u.delxb(h, axis=ax0)
        hdel_yb = u.delxb(h, axis=ax1)

        c0 = self.amplitude * (u.norm2(del_xf)
                               + u.norm2(del_yf)
                               + u.norm2(del_xb)
                               + u.norm2(del_yb))

        c1 = 2 * self.amplitude * np.real(np.vdot(del_xf, hdel_xf)
                                          + np.vdot(del_yf, hdel_yf)
                                          + np.vdot(del_xb, hdel_xb)
                                          + np.vdot(del_yb, hdel_yb))

        c2 = self.amplitude * (u.norm2(hdel_xf)
                               + u.norm2(hdel_yf)
                               + u.norm2(hdel_xb)
                               + u.norm2(hdel_yb))

        self.coeff = np.array([c0, c1, c2])
        return self.coeff


def prepare_smoothing_preconditioner(amplitude):
    """
    Factory for smoothing preconditioner.
    """
    if amplitude == 0.:
        return None

    class GaussFilt:
        def __init__(self, sigma):
            self.sigma = sigma

        def __call__(self, x):
            return u.c_gf(x, [0, self.sigma, self.sigma])

    # from scipy.signal import correlate2d
    # class HannFilt:
    #    def __call__(self, x):
    #        y = np.empty_like(x)
    #        sh = x.shape
    #        xf = x.reshape((-1,) + sh[-2:])
    #        yf = y.reshape((-1,) + sh[-2:])
    #        for i in range(len(xf)):
    #            yf[i] = correlate2d(xf[i],
    #                                np.array([[.0625, .125, .0625],
    #                                          [.125, .25, .125],
    #                                          [.0625, .125, .0625]]),
    #                                mode='same')
    #        return y

    if amplitude > 0.:
        logger.debug(
            'Using a smooth gradient filter (Gaussian blur - only for ML)')
        return GaussFilt(amplitude)

    elif amplitude < 0.:
        raise RuntimeError('Hann filter not implemented (negative smoothing amplitude not supported)')
        # logger.debug(
        #    'Using a smooth gradient filter (Hann window - only for ML)')
        # return HannFilt()<|MERGE_RESOLUTION|>--- conflicted
+++ resolved
@@ -338,20 +338,6 @@
         self.pr_grad = self.engine.pr.copy(self.pr.ID + '_ngrad', fill=0.)
         self.LL = 0.
 
-<<<<<<< HEAD
-        # Gaussian model requires weights
-        # TODO: update this part of the code once actual weights are passed in the PODs
-        self.weights = self.engine.di.copy(self.engine.di.ID + '_weights')
-        # FIXME: This part needs to be updated once statistical weights are properly
-        # supported in the data preparation.
-        for name, di_view in self.di.views.items():
-            if not di_view.active:
-                continue
-            self.weights[di_view] = (self.Irenorm * di_view.pod.ma_view.data
-                                     / (1./self.Irenorm + di_view.data))
-
-=======
->>>>>>> 5ffad314
         # Useful quantities
         self.tot_measpts = sum(s.data.size
                                for s in self.di.storages.values())
