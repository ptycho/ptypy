--- conflicted
+++ resolved
@@ -400,10 +400,6 @@
             log(3, "This scan looks to be an unmapped raster scan.")
             self.load = self.load_unmapped_raster_scan
 
-<<<<<<< HEAD
-
-=======
->>>>>>> a470a4f9
     def load_unmapped_raster_scan(self, indices):
         intensities = {}
         positions = {}
