# -*- coding: utf-8 -*-
"""\
Scan loading recipe for the I13 beamline, Diamond.

This file is part of the PTYPY package.

    :copyright: Copyright 2014 by the PTYPY team, see AUTHORS.
    :license: GPLv2, see LICENSE for details.
"""

import h5py as h5
import numpy as np

from ptypy import utils as u
from ptypy.core.data import PtyScan
from . import register
from ptypy.utils.verbose import log
from ptypy.utils.array_utils import _translate_to_pix


@register()
class Hdf5Loader(PtyScan):
    """
    First attempt to make a generalised hdf5 loader for data. Please raise a ticket in github if changes are required
    so we can coordinate. There will be a Nexus and CXI subclass to this in the future.

    Defaults:

    [name]
    default = 'Hdf5Loader'
    type = str
    help =

    [intensities]
    default =
    type = Param
    help = This parameter contains the diffraction data. Data shapes can be either (A, B, frame_size_m, frame_size_n) or
            (C, frame_size_m, frame_size_n). It's assumed in this latter case that the fast axis in the scan corresponds
            the fast axis on disc (i.e. C-ordered layout).

    [intensities.is_swmr]
    default = False
    type = bool
    help = If this is set to be true, then intensities are assumed to be a swmr dataset that is being written as processing
            is taking place

    [intensities.live_key]
    default = None
    type = str
    help = If intensities.is_swmr is true then we need a live_key to know where the data collection has progressed to.
            This is the key to these live keys inside the intensities.file. They are zero at the scan start, but non-zero
            when the position is complete.

    [intensities.file]
    default = None
    type = str
    help = This is the path to the file containing the diffraction intensities.

    [intensities.key]
    default = None
    type = str
    help = This is the key to the intensities entry in the hdf5 file.

    [positions]
    default =
    type = Param
    help = This parameter contains the position information data. Shapes for each axis that are currently covered and
            tested corresponding to the intensity shapes are:
                                 axis_data.shape (A, B) for data.shape (A, B, frame_size_m, frame_size_n),
                                 axis_data.shape (k,) for data.shape (k, frame_size_m, frame_size_n),
                                 axis_data.shape (C, D) for data.shape (C*D, frame_size_m, frame_size_n) ,
                                 axis_data.shape (C,) for data.shape (C, D, frame_size_m, frame_size_n) where D is the
                                 size of the other axis,
                            and  axis_data.shape (C,) for data.shape (C*D, frame_size_m, frame_size_n) where D is the
                            size of the other axis.

    [positions.is_swmr]
    default = False
    type = bool
    help = If this is set to be true, then positions are assumed to be swmr datasets that are being written as processing
            is taking place.

    [positions.live_key]
    default = None
    type = str
    help = If positions.is_swmr is true then we need a live_key to know where the data collection has progressed to.
            This is the key to these live keys inside the positions.file. If None, whilst positions.is_swmr is True,
            then we just assume the same keys work for both positions and intensities. They are zero at the scan start,
            but non-zero when the position is complete.

    [positions.file]
    default = None
    type = str
    help = This is the path to the file containing the  position information. If None then we try to find the information
            in the "intensities.file" location.

    [positions.slow_key]
    default = None
    type = str
    help = This is the key to the slow-axis positions entry in the hdf5 file.

    [positions.slow_multiplier]
    default = 1.0
    type = float
    help = This is a scaling factor to get the motor position into metres.

    [positions.fast_key]
    default = None
    type = str
    help = This is the key to the fast-axis positions entry in the hdf5 file.

    [positions.fast_multiplier]
    default = 1.0
    type = float
    help = This is a scaling factor to get the motor position into metres.

    [positions.bounding_box]
    default =
    type = Param
    help = Defines a bounding box (in array indices) to reconstruct a restricted area

    [positions.bounding_box.fast_axis_bounds]
    default = None
    type = None, int, tuple, list
    help = If an int, this is the lower bound only, if a tuple is (min, max)

    [positions.bounding_box.slow_axis_bounds]
    default =
    type = None, int, tuple, list
    help = If an int, this is the lower bound only, if a tuple is (min, max)

    [mask]
    default =
    type = Param
    help = This parameter contains the mask data. The  shape is assumed to be (frame_size_m, frame_size_n) or the same
            shape of the full intensities data.

    [mask.file]
    default = None
    type = str
    help = This is the path to the file containing the diffraction mask.

    [mask.key]
    default = None
    type = str
    help = This is the key to the mask entry in the hdf5 file.

    [flatfield]
    default =
    type = Param
    help = This parameter contains the flatfield data. The shape is assumed to be (frame_size_m, frame_size_n) or the same
            shape of the full intensities data.

    [flatfield.file]
    default = None
    type = str
    help = This is the path to the file containing the diffraction flatfield.

    [flatfield.key]
    default = None
    type = str
    help = This is the key to the flatfield entry in the hdf5 file.

    [darkfield]
    default =
    type = Param
    help = This parameter contains the darkfield data.The shape is assumed to be (frame_size_m, frame_size_n) or the same
            shape of the full intensities data.

    [darkfield.file]
    default = None
    type = str
    help = This is the path to the file containing the diffraction darkfield.

    [darkfield.key]
    default = None
    type = str
    help = This is the key to the darkfield entry in the hdf5 file.

    [normalisation]
    default =
    type = Param
    help = This parameter contains information about the per-point normalisation (i.e. ion chamber reading).
            It is assumed to have the same dimensionality as data.shape[:-2]

    [normalisation.is_swmr]
    default = False
    type = bool
    help = If this is set to be true, then normalisations are assumed to be swmr datasets that are being written as processing
            is taking place.

    [normalisation.live_key]
    default = None
    type = str
    help = If normalisation.is_swmr is true then we need a live_key to know where the data collection has progressed to.
            This is the key to these live keys inside the normalisation.file. If None, whilst normalisation.is_swmr is
            True, then we just assume the same keys work for both normalisation and intensities. They are zero at the
            scan start, but non-zero when the position is complete.

    [normalisation.file]
    default = None
    type = str
    help = This is the path to the file containing the normalisation information. If None then we try to find the information
            in the "intensities.file" location.

    [normalisation.key]
    default = None
    type = str
    help = This is the key to the normalisation entry in the hdf5 file.

    [recorded_energy]
    default =
    type = Param
    help = This parameter contains information if we are use the recorded energy rather than as a parameter.
            It should be a scalar value.
    
    [recorded_energy.file]
    default = None
    type = str
    help = This is the path to the file containing the recorded_energy.

    [recorded_energy.key]
    default = None
    type = str
    help = This is the key to the recorded_energy entry in the hdf5 file.

    [recorded_distance]
    default =
    type = Param
    help = This parameter contains information if we are use the recorded distance to the detector rather than as a parameter,
            It should be a scalar value.
    
    [recorded_distance.file]
    default = None
    type = str
    help = This is the path to the file containing the recorded_distance between sample and detector.

    [recorded_distance.key]
    default = None
    type = str
    help = This is the key to the recorded_distance entry in the hdf5 file.

    [recorded_psize]
    default =
    type = Param
    help = This parameter contains information if we are use the recorded psize to the detector rather than as a parameter,
            It should be a scalar value.
    
    [recorded_psize.file]
    default = None
    type = str
    help = This is the path to the file containing the recorded detector psize.

    [recorded_psize.key]
    default = None
    type = str
    help = This is the key to the recorded_psize entry in the hdf5 file.

    [shape]
    type = int, tuple
    default = None
    help = Shape of the region of interest cropped from the raw data.
    doc = Cropping dimension of the diffraction frame
      Can be None, (dimx, dimy), or dim. In the latter case shape will be (dim, dim).
    userlevel = 1

    """

    def __init__(self, pars=None, **kwargs):
        """
        hdf5 data loader
        """
        self.p = self.DEFAULT.copy(99)
        self.p.update(pars, in_place_depth=99)

        super(Hdf5Loader, self).__init__(self.p, **kwargs)

        self._scantype = None
        self._ismapped = None
        self.intensities = None
        self.slow_axis = None
        self.fast_axis = None
        self.darkfield = None
        self.flatfield = None
        self.mask = None
        self.normalisation = None
        self.normalisation_laid_out_like_positions = None
        self.darkfield_laid_out_like_data = None
        self.flatfield_field_laid_out_like_data = None
        self.mask_laid_out_like_data = None
        self.preview_indices = None

        # lets raise some exceptions here for the essentials
        if None in [self.p.intensities.file,
                    self.p.intensities.key,
                    self.p.positions.file,
                    self.p.positions.slow_key,
                    self.p.positions.fast_key]:
            raise RuntimeError("Missing some information about either the positions or the intensity mapping!")

        log(4, u.verbose.report(self.info))
        if True in [self.p.intensities.is_swmr,
                    self.p.positions.is_swmr,
                    self.p.normalisation.is_swmr]:
            raise NotImplementedError("Currently swmr functionality is not implemented! Coming soon...")

        self.intensities = h5.File(self.p.intensities.file, 'r')[self.p.intensities.key]
        data_shape = self.intensities.shape

        fast_axis = h5.File(self.p.positions.file, 'r')[self.p.positions.fast_key][...]
        self.fast_axis = np.squeeze(fast_axis) if fast_axis.ndim > 2 else fast_axis
        positions_fast_shape = self.fast_axis.shape


        slow_axis = h5.File(self.p.positions.file, 'r')[self.p.positions.slow_key][...]
        self.slow_axis = np.squeeze(slow_axis) if slow_axis.ndim > 2 else slow_axis
        positions_slow_shape = self.slow_axis.shape



        log(3, "The shape of the \n\tdiffraction intensities is: {}\n\tslow axis data:{}\n\tfast axis data:{}".format(data_shape,
                                                                                                                       positions_slow_shape,
                                                                                                                      positions_fast_shape))
        self.compute_scan_mapping_and_trajectory(data_shape, positions_fast_shape, positions_slow_shape)

        if None not in [self.p.darkfield.file, self.p.darkfield.key]:
            self.darkfield = h5.File(self.p.darkfield.file, 'r')[self.p.darkfield.key]
            log(3, "The darkfield has shape: {}".format(self.darkfield.shape))
            if self.darkfield.shape == data_shape:
                log(3, "The darkfield is laid out like the data.")
                self.darkfield_laid_out_like_data = True
            elif self.darkfield.shape == data_shape[-2:]:
                log(3, "The darkfield is not laid out like the data.")
                self.darkfield_laid_out_like_data = False
            else:
                raise RuntimeError("I have no idea what to do with this shape of darkfield data.")
        else:
            log(3, "No darkfield will be applied.")

        if None not in [self.p.flatfield.file, self.p.flatfield.key]:
            self.flatfield = h5.File(self.p.flatfield.file, 'r')[self.p.flatfield.key]
            log(3, "The flatfield has shape: {}".format(self.flatfield.shape))
            if self.flatfield.shape == data_shape:
                log(3, "The flatfield is laid out like the data.")
                self.flatfield_laid_out_like_data = True
            elif self.flatfield.shape == data_shape[-2:]:
                log(3, "The flatfield is not laid out like the data.")
                self.flatfield_laid_out_like_data = False
            else:
                raise RuntimeError("I have no idea what to do with this shape of flatfield data.")
        else:
            log(3, "No flatfield will be applied.")

        if None not in [self.p.mask.file, self.p.mask.key]:
            self.mask = h5.File(self.p.mask.file, 'r')[self.p.mask.key]
            log(3, "The mask has shape: {}".format(self.mask.shape))
            if self.mask.shape == data_shape:
                log(3, "The mask is laid out like the data.")
                self.mask_laid_out_like_data = True
            elif self.mask.shape == data_shape[-2:]:
                log(3, "The mask is not laid out like the data.")
                self.mask_laid_out_like_data = False
            else:
                raise RuntimeError("I have no idea what to do with this shape of mask data.")
        else:
            log(3, "No mask will be applied.")


        if None not in [self.p.normalisation.file, self.p.normalisation.key]:
            self.normalisation = h5.File(self.p.normalisation.file, 'r')[self.p.normalisation.key]
            if (self.normalisation.shape == self.fast_axis.shape == self.slow_axis.shape):
                log(3, "The normalisation is the same dimensionality as the axis information.")
                self.normalisation_laid_out_like_positions = True
            elif self.normalisation.shape[:2] == self.fast_axis.shape == self.slow_axis.shape:
                log(3, "The normalisation matches the axis information, but will average the other dimensions.")
                self.normalisation_laid_out_like_positions = False
            else:
                raise RuntimeError("I have no idea what to do with this is shape of normalisation data.")
        else:
            log(3, "No normalisation will be applied.")

        if None not in [self.p.recorded_energy.file, self.p.recorded_energy.key]:
            self.p.energy = h5.File(self.p.recorded_energy.file, 'r')[self.p.recorded_energy.key][0]
            log(3, "loading energy={} from file".format(self.p.energy))


        if None not in [self.p.recorded_distance.file, self.p.recorded_distance.key]:
            self.p.distance = h5.File(self.p.recorded_distance.file, 'r')[self.p.recorded_distance.key][0]
            log(3, "loading distance={} from file".format(self.p.distance))
        
        if None not in [self.p.recorded_psize.file, self.p.recorded_psize.key]:
            self.p.psize = h5.File(self.p.recorded_psize.file, 'r')[self.p.recorded_psize.key][0]
            log(3, "loading psize={} from file".format(self.p.psize))


        # now lets figure out the cropping and centering roughly so we don't load the full data in.
        frame_shape = np.array(data_shape[-2:])
        center = frame_shape // 2 if self.p.center is None else u.expect2(self.p.center)
        center = np.array([_translate_to_pix(frame_shape[ix], center[ix]) for ix in range(len(frame_shape))])

        if self.p.shape is None:
            self.frame_slices = (slice(None, None, 1), slice(None, None, 1))
            self.p.shape = frame_shape
            log(3, "Loading full shape frame.")
        elif self.p.shape is not None and not self.p.auto_center:
            pshape = u.expect2(self.p.shape)
            low_pix = center - pshape // 2
            high_pix = low_pix + pshape
            self.frame_slices = (slice(int(low_pix[0]), int(high_pix[0]), 1), slice(int(low_pix[1]), int(high_pix[1]), 1))
            self.p.center = pshape // 2 #the  new center going forward
            self.info.center = self.p.center
            self.p.shape = pshape
            log(3, "Loading in frame based on a center in:%i, %i" % tuple(center))
        else:
            self.frame_slices = (slice(None, None, 1), slice(None, None, 1))
            self.info.center = None
            self.info.auto_center = self.p.auto_center
            log(3, "center is %s, auto_center: %s" % (self.info.center, self.info.auto_center))

            log(3, "The loader will not do any cropping.")


        # it's much better to have this logic here than in load!
        if (self._ismapped and (self._scantype is 'arb')):
            # easy peasy
            log(3, "This scan looks to be a mapped arbitrary trajectory scan.")
            self.load = self.load_mapped_and_arbitrary_scan

        if (self._ismapped and (self._scantype is 'raster')):
            log(3, "This scan looks to be a mapped raster scan.")
            self.load = self.loaded_mapped_and_raster_scan

        if (self._scantype is 'raster') and not self._ismapped:
            log(3, "This scan looks to be an unmapped raster scan.")
            self.load = self.load_unmapped_raster_scan

    def load_unmapped_raster_scan(self, indices):
        intensities = {}
        positions = {}
        weights = {}
        sh = self.slow_axis.shape
        for ii in indices:
            slow_idx, fast_idx = self.preview_indices[:, ii]
            intensity_index = slow_idx * sh[1] + fast_idx
            weights[ii], intensities[ii] = self.get_corrected_intensities(intensity_index)
            positions[ii] = np.array([self.slow_axis[slow_idx, fast_idx] * self.p.positions.slow_multiplier,
                                      self.fast_axis[slow_idx, fast_idx] * self.p.positions.fast_multiplier])
        log(3, 'Data loaded successfully.')
        return intensities, positions, weights

    def loaded_mapped_and_raster_scan(self, indices):
        intensities = {}
        positions = {}
        weights = {}
        for jj in indices:
            slow_idx, fast_idx = self.preview_indices[:, jj]
            weights[jj], intensities[jj] = self.get_corrected_intensities((slow_idx, fast_idx))  # or the other way round???
            positions[jj] = np.array([self.slow_axis[slow_idx, fast_idx] * self.p.positions.slow_multiplier,
                                      self.fast_axis[slow_idx, fast_idx] * self.p.positions.fast_multiplier])
        log(3, 'Data loaded successfully.')
        return intensities, positions, weights

    def load_mapped_and_arbitrary_scan(self, indices):
        intensities = {}
        positions = {}
        weights = {}
        for ii in indices:
            jj = self.preview_indices[ii]
            weights[ii], intensities[jj] = self.get_corrected_intensities(jj)
            positions[ii] = np.array([self.slow_axis[jj] * self.p.positions.slow_multiplier,
                                      self.fast_axis[jj] * self.p.positions.fast_multiplier])

        log(3, 'Data loaded successfully.')

        return intensities, positions, weights

    def get_corrected_intensities(self, index):
        '''
        Corrects the intensities for darkfield, flatfield and normalisations if they exist.
        There is a lot of logic here, I wonder if there is a better way to get rid of it.
        Limited a bit by the MPI, adn thinking about extension to large data size.
        '''
        if isinstance(index, int):
            index = (index,)
        indexed_frame_slices = tuple([slice(int(ix), int(ix+1), 1) for ix in index])
        indexed_frame_slices += self.frame_slices
<<<<<<< HEAD
        intensity = self.intensities[indexed_frame_slices]
=======


        intensity = self.intensities[indexed_frame_slices].squeeze()

>>>>>>> 0b143567
        # TODO: Remove these logic blocks into something a bit more sensible.
        if self.darkfield is not None:
            if self.darkfield_laid_out_like_data:
                intensity -= self.darkfield[indexed_frame_slices].squeeze()
            else:
                intensity -= self.darkfield[self.frame_slices].squeeze()

        if self.flatfield is not None:
            if self.flatfield_laid_out_like_data:
                intensity /= self.flatfield[indexed_frame_slices].squeeze()
            else:
                intensity /= self.flatfield[self.frame_slices].squeeze()

        if self.normalisation is not None:
            if self.normalisation_laid_out_like_positions:
                intensity /= self.normalisation[index]
            else:
                intensity /= self.normalisation

        if self.mask is not None:
            if self.mask_laid_out_like_data:
                mask = self.mask[indexed_frame_slices].squeeze()
            else:
                mask = self.mask[self.frame_slices].squeeze()
        else:
            mask = np.ones_like(intensity, dtype=np.int)
        return mask, intensity



    def compute_scan_mapping_and_trajectory(self, data_shape, positions_fast_shape, positions_slow_shape):
        '''
        This horrendous block of logic is all to do with making a semi-intelligent guess at what the data looks like.
        '''
        if data_shape[:-2] == positions_slow_shape == positions_fast_shape:
            '''
            cases covered:
            axis_data.shape (A, B) for data.shape (A, B, frame_size_m, frame_size_n) or
            axis_data.shape (k,) for data.shape (k, frame_size_m, frame_size_n)
            '''
            log(3, "Everything is wonderful, each diffraction point has a co-ordinate.")

            self._ismapped = True
            slow_axis_bounds = [0, self.slow_axis.shape[0]]
            fast_axis_bounds = [0, self.fast_axis.shape[-1]]

            set_slow_axis_bounds = self.p.positions.bounding_box.slow_axis_bounds
            set_fast_axis_bounds = self.p.positions.bounding_box.fast_axis_bounds

            if len(data_shape) == 4:
                self._scantype = "raster"

                if set_slow_axis_bounds is not None:
                    if isinstance(set_slow_axis_bounds, int):
                        slow_axis_bounds[0] = set_slow_axis_bounds
                    elif isinstance(slow_axis_bounds, (tuple, list)):
                        slow_axis_bounds = set_slow_axis_bounds
                if set_fast_axis_bounds is not None:
                    if isinstance(set_fast_axis_bounds, int):
                        fast_axis_bounds[0] = set_fast_axis_bounds
                    elif isinstance(fast_axis_bounds, (tuple, list)):
                        fast_axis_bounds = set_fast_axis_bounds

                indices = np.meshgrid(range(*fast_axis_bounds), range(*slow_axis_bounds))
                self.preview_indices = np.array([indices[1].flatten(), indices[0].flatten()], dtype=int)
                self.num_frames = len(self.preview_indices[0])
            else:
                if (set_slow_axis_bounds is not None) and (set_fast_axis_bounds is not None):
                    log(3, "Setting slow axis bounds for an arbitrary mapped scan doesn't make sense. "
                           "We will just use the fast axis bounds.")
                if set_fast_axis_bounds is not None:
                    if isinstance(set_fast_axis_bounds, int):
                        fast_axis_bounds[0] = set_fast_axis_bounds
                    elif isinstance(fast_axis_bounds, (tuple, list)):
                        fast_axis_bounds = set_fast_axis_bounds
                self._scantype = "arb"
                self.preview_indices = range(*fast_axis_bounds)
                self.num_frames = len(self.preview_indices)

        elif data_shape[0] == np.prod(positions_fast_shape) == np.prod(positions_slow_shape):
            '''
            cases covered:
            axis_data.shape (C, D) for data.shape (C*D, frame_size_m, frame_size_n) ,
            '''
            log(3, "Positions are raster, but data is a list of frames. Unpacking the data to match the positions...")
            slow_axis_bounds = [0, self.slow_axis.shape[1]]
            fast_axis_bounds = [0, self.fast_axis.shape[1]]

            set_slow_axis_bounds = self.p.positions.bounding_box.slow_axis_bounds
            set_fast_axis_bounds = self.p.positions.bounding_box.fast_axis_bounds
            if set_slow_axis_bounds is not None:
                if isinstance(set_slow_axis_bounds, int):
                    slow_axis_bounds[0] = set_slow_axis_bounds
                elif isinstance(slow_axis_bounds, (tuple, list)):
                    slow_axis_bounds = set_slow_axis_bounds
            if set_fast_axis_bounds is not None:
                if isinstance(set_fast_axis_bounds, int):
                    fast_axis_bounds[0] = set_fast_axis_bounds
                elif isinstance(fast_axis_bounds, (tuple, list)):
                    fast_axis_bounds = set_fast_axis_bounds

            indices = np.meshgrid(range(*fast_axis_bounds), range(*slow_axis_bounds))
            self.preview_indices = np.array([indices[1].flatten(), indices[0].flatten()])
            self.num_frames = len(self.preview_indices[0])
            self._ismapped = False
            self._scantype = 'raster'

        elif (len(positions_slow_shape) == 1) and (len(positions_fast_shape) == 1):
            if data_shape[:-2] == (positions_slow_shape[0], positions_fast_shape[0]):
                '''
                cases covered:
                axis_data.shape (C,) for data.shape (C, D, frame_size_m, frame_size_n) where D is the size of the other axis,
                '''
                log(3, "Assuming the axes are 1D and need to be meshed to match the raster style data")
                slow_axis_bounds = [0, self.slow_axis.shape[0]]
                fast_axis_bounds = [0, self.fast_axis.shape[0]]

                set_slow_axis_bounds = self.p.positions.bounding_box.slow_axis_bounds
                set_fast_axis_bounds = self.p.positions.bounding_box.fast_axis_bounds
                if set_slow_axis_bounds is not None:
                    if isinstance(set_slow_axis_bounds, int):
                        slow_axis_bounds[0] = set_slow_axis_bounds
                    elif isinstance(slow_axis_bounds, (tuple, list)):
                        slow_axis_bounds = set_slow_axis_bounds
                if set_fast_axis_bounds is not None:
                    if isinstance(set_fast_axis_bounds, int):
                        fast_axis_bounds[0] = set_fast_axis_bounds
                    elif isinstance(fast_axis_bounds, (tuple, list)):
                        fast_axis_bounds = set_fast_axis_bounds

                self.fast_axis, self.slow_axis = np.meshgrid(self.fast_axis[...], self.slow_axis[...])

                indices = np.meshgrid(range(*fast_axis_bounds), range(*slow_axis_bounds))
                self.preview_indices = np.array([indices[1].flatten(), indices[0].flatten()], dtype=int)
                self.num_frames = np.prod(indices[0].shape)

                self._ismapped = True
                self._scantype = 'raster'
            elif data_shape[0] == (positions_slow_shape[0] * positions_fast_shape[0]):
                '''
                cases covered:
                axis_data.shape (C,) for data.shape (C*D, frame_size_m, frame_size_n) where D is the size of the other axis.
                '''
                slow_axis_bounds = [0,self.slow_axis.shape[0]]
                fast_axis_bounds = [0, self.fast_axis.shape[0]]

                set_slow_axis_bounds = self.p.positions.bounding_box.slow_axis_bounds
                set_fast_axis_bounds = self.p.positions.bounding_box.fast_axis_bounds
                if set_slow_axis_bounds is not None:
                    if isinstance(set_slow_axis_bounds, int):
                        slow_axis_bounds[0] = set_slow_axis_bounds
                    elif isinstance(slow_axis_bounds, (tuple, list)):
                        slow_axis_bounds = set_slow_axis_bounds
                if set_fast_axis_bounds is not None:
                    if isinstance(set_fast_axis_bounds, int):
                        fast_axis_bounds[0] = set_fast_axis_bounds
                    elif isinstance(fast_axis_bounds, (tuple, list)):
                        fast_axis_bounds = set_fast_axis_bounds

                self.fast_axis, self.slow_axis = np.meshgrid(self.fast_axis[...], self.slow_axis[...])

                indices = np.meshgrid(range(*fast_axis_bounds), range(*slow_axis_bounds))

                self.preview_indices = np.array([indices[1].flatten(), indices[0].flatten()], dtype=int)
                self.num_frames = np.prod(indices[0].shape)


                self._ismapped = False
                self._scantype = 'raster'
            else:
                raise IOError("I don't know what to do with these positions/data shapes")
        else:
            raise IOError("I don't know what to do with these positions/data shapes")
<|MERGE_RESOLUTION|>--- conflicted
+++ resolved
@@ -484,14 +484,9 @@
             index = (index,)
         indexed_frame_slices = tuple([slice(int(ix), int(ix+1), 1) for ix in index])
         indexed_frame_slices += self.frame_slices
-<<<<<<< HEAD
-        intensity = self.intensities[indexed_frame_slices]
-=======
-
 
         intensity = self.intensities[indexed_frame_slices].squeeze()
 
->>>>>>> 0b143567
         # TODO: Remove these logic blocks into something a bit more sensible.
         if self.darkfield is not None:
             if self.darkfield_laid_out_like_data:
@@ -506,6 +501,7 @@
                 intensity /= self.flatfield[self.frame_slices].squeeze()
 
         if self.normalisation is not None:
+
             if self.normalisation_laid_out_like_positions:
                 intensity /= self.normalisation[index]
             else:
