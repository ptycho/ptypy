# -*- coding: utf-8 -*-
"""
Beamline-specific data preparation modules.

Currently available:
 * cSAXS
 * I13DLS, FFP and NFP
 * I08DLS, FFP and NFP
 * ID16A ESRF, NFP
 * AMO LCLS
 * DiProI FERMI
 * NanoMAX

This file is part of the PTYPY package.

    :copyright: Copyright 2014 by the PTYPY team, see AUTHORS.
    :license: GPLv2, see LICENSE for details.
"""
from importlib import import_module
from .. import defaults_tree
from ..core.data import MoonFlowerScan, PtydScan, PtyScan, QuickScan
from ..simulations import SimScan
from ..utils.verbose import log

__all__ = ['MoonFlowerScan', 'PtydScan', 'PtyScan', 'QuickScan', 'SimScan']
PTYSCANS = {'MoonFlowerScan': MoonFlowerScan,
            'PtydScan': PtydScan,
            'PtyScan': PtyScan,
            'QuickScan': QuickScan,
            'SimScan': SimScan}


def register(name=None):
    """PtyScan subclass registration decorator"""
    return lambda cls: _register_PtyScan_class(cls, name)


def _register_PtyScan_class(cls, name=None):
    # Get class name
    name = cls.__name__ if name is None else name
    PTYSCANS[name] = cls

    # Apply descriptor decorator
    cls = defaults_tree.parse_doc('scandata.' + name, True)(cls)

    # Add class to namespace
    globals()[name] = cls
    __all__.append(name)
    return cls


<<<<<<< HEAD
ptyscan_modules = [('.hdf5_loader', 'Hdf5Loader'),
                   ('.cSAXS', 'cSAXSScan'),
                   ('.savu', 'Savu'),
                   ('.plugin', 'makeScanPlugin'),
                   ('.ID16Anfp', 'ID16AScan'),
                   ('.AMO_LCLS', 'AMOScan'),
                   ('.DiProI_FERMI', 'DiProIFERMIScan'),
                   ('.optiklabor', 'FliSpecScanMultexp'),
                   ('.UCL', 'UCLLaserScan'),
                   ('.nanomax', 'NanomaxStepscanMay2017'),
                   ('.nanomax', 'NanomaxStepscanNov2016'),
                   ('.nanomax', 'NanomaxFlyscanJune2017'),
                   ('.ALS_5321', 'ALS5321Scan'),
                   ('.Bragg3dSim', 'Bragg3dSimScan')]
=======
ptyscan_modules = [('hdf5_loader', 'Hdf5Loader'),
                   ('diamond_nexus', 'DiamondNexus'),
                   ('cSAXS', 'cSAXSScan'),
                   ('savu', 'Savu'),
                   ('plugin', 'makeScanPlugin'),
                   ('ID16Anfp', 'ID16AScan'),
                   ('AMO_LCLS', 'AMOScan'),
                   ('DiProI_FERMI', 'DiProIFERMIScan'),
                   ('optiklabor', 'FliSpecScanMultexp'),
                   ('UCL', 'UCLLaserScan'),
                   ('nanomax', 'NanomaxStepscanMay2017'),
                   ('nanomax', 'NanomaxStepscanNov2016'),
                   ('nanomax', 'NanomaxFlyscanJune2017'),
                   ('ALS_5321', 'ALS5321Scan'),
                   ('Bragg3dSim', 'Bragg3dSimScan')]
>>>>>>> 5ffad314

for module, obj in ptyscan_modules:
    try:
        lib = import_module(module, 'ptypy.experiment')
    except ImportError as exception:
        log(2, 'Could not import experiment %s from %s, Reason: %s' % (obj, module, exception))
        pass
    else:
        globals()[obj] = lib.__dict__[obj]

<|MERGE_RESOLUTION|>--- conflicted
+++ resolved
@@ -49,8 +49,8 @@
     return cls
 
 
-<<<<<<< HEAD
 ptyscan_modules = [('.hdf5_loader', 'Hdf5Loader'),
+                   ('.diamond_nexus', 'DiamondNexus'),
                    ('.cSAXS', 'cSAXSScan'),
                    ('.savu', 'Savu'),
                    ('.plugin', 'makeScanPlugin'),
@@ -64,23 +64,6 @@
                    ('.nanomax', 'NanomaxFlyscanJune2017'),
                    ('.ALS_5321', 'ALS5321Scan'),
                    ('.Bragg3dSim', 'Bragg3dSimScan')]
-=======
-ptyscan_modules = [('hdf5_loader', 'Hdf5Loader'),
-                   ('diamond_nexus', 'DiamondNexus'),
-                   ('cSAXS', 'cSAXSScan'),
-                   ('savu', 'Savu'),
-                   ('plugin', 'makeScanPlugin'),
-                   ('ID16Anfp', 'ID16AScan'),
-                   ('AMO_LCLS', 'AMOScan'),
-                   ('DiProI_FERMI', 'DiProIFERMIScan'),
-                   ('optiklabor', 'FliSpecScanMultexp'),
-                   ('UCL', 'UCLLaserScan'),
-                   ('nanomax', 'NanomaxStepscanMay2017'),
-                   ('nanomax', 'NanomaxStepscanNov2016'),
-                   ('nanomax', 'NanomaxFlyscanJune2017'),
-                   ('ALS_5321', 'ALS5321Scan'),
-                   ('Bragg3dSim', 'Bragg3dSimScan')]
->>>>>>> 5ffad314
 
 for module, obj in ptyscan_modules:
     try:
