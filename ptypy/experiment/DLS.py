--- conflicted
+++ resolved
@@ -146,13 +146,8 @@
         motor_positions = []
         i=0
         mmult = u.expect2(self.info.recipe.motors_multiplier)
-<<<<<<< HEAD
-        
+
         for k in motors:
-=======
-
-        for k in NEXUS_PATHS.motors:
->>>>>>> 939b0f23
             if not self.info.recipe.israster:
                 motor_positions.append(instrument[k]*mmult[i])
             else:
