--- conflicted
+++ resolved
@@ -23,7 +23,7 @@
 
 # Parameters for the nexus file saved by GDA
 NEXUS_PATHS = u.Param()
-<<<<<<< HEAD
+
 NEXUS_PATHS.instrument = 'raw_entry/%(detector_name)s'
 NEXUS_PATHS.frame_pattern = 'entry/result/data'
 NEXUS_PATHS.live_key_pattern = 'raw_entry/%(detector_name)s_total/total'
@@ -32,16 +32,16 @@
 # NEXUS_PATHS.motors = ['lab_sy', 'lab_sx']
 #NEXUS_PATHS.motors = ['t1_sy', 't1_sx']
 NEXUS_PATHS.motors = ['SampleX_value', 'SampleY_value']
-=======
-NEXUS_PATHS.instrument = 'entry1/%(detector_name)s'
-NEXUS_PATHS.frame_pattern = 'entry1/%(detector_name)s/data'
-NEXUS_PATHS.live_key_pattern = 'entry1/%(detector_name)s/live_key'
-NEXUS_PATHS.finished_pattern = 'entry1/live/finished'
-NEXUS_PATHS.exposure = 'entry1/%(detector_name)s/count_time'
-NEXUS_PATHS.motors = ['lab_sy', 'lab_sx']
+
+#NEXUS_PATHS.instrument = 'entry1/%(detector_name)s'
+#NEXUS_PATHS.frame_pattern = 'entry1/%(detector_name)s/data'
+#NEXUS_PATHS.live_key_pattern = 'entry1/%(detector_name)s/live_key'
+#NEXUS_PATHS.finished_pattern = 'entry1/live/finished'
+#NEXUS_PATHS.exposure = 'entry1/%(detector_name)s/count_time'
+#NEXUS_PATHS.motors = ['lab_sy', 'lab_sx']
 # NEXUS_PATHS.motors = ['t1_sy', 't1_sx']
 # NEXUS_PATHS.motors = ['lab_sy', 'lab_sx']
->>>>>>> a5debde0
+
 #NEXUS_PATHS.motors = ['lab_sy', 'lab_sx']
 #NEXUS_PATHS.command = 'entry1/scan_command'
 #NEXUS_PATHS.label = 'entry1/entry_identifier'
@@ -124,16 +124,16 @@
         Load the positions and return as an (N,2) array
         """
         # Load positions from file if possible.
-<<<<<<< HEAD
-        instrument_path = NEXUS_PATHS.instrument % self.info.recipe
-        print "instrument path:",instrument_path
-        instrument = h5.File(self.data_file, 'r', libver='latest', swmr=True)[instrument_path]
-=======
+#<<<<<<< HEAD
+#        instrument_path = NEXUS_PATHS.instrument % self.info.recipe
+#        print "instrument path:",instrument_path
+#        instrument = h5.File(self.data_file, 'r', libver='latest', swmr=True)[instrument_path]
+#=======
         if self.info.recipe.is_swmr:
             instrument = h5.File(self.data_file, 'r', libver='latest', swmr=True)[NEXUS_PATHS.instrument % self.info.recipe]
         else:
             instrument = h5.File(self.data_file, 'r')[NEXUS_PATHS.instrument % self.info.recipe]
->>>>>>> a5debde0
+#>>>>>>> origin/master
         if self.info.recipe.israster:
             self.position_shape = instrument[0].shape
         motor_positions = []
