name: test-environment
channels:
  - conda-forge
dependencies:
  - python=2.7
  - numpy
  - scipy
  - matplotlib
  - pytest
  - h5py
  - pyzmq
  - pep8
  - pytest
  - mpi4py
  - pil
  - pyfftw
  - cmake
  - pip:
    - pytest-cov
    - coveralls
<<<<<<< HEAD
    - cython
=======
    - fabio
>>>>>>> 3e583561
<|MERGE_RESOLUTION|>--- conflicted
+++ resolved
@@ -18,8 +18,5 @@
   - pip:
     - pytest-cov
     - coveralls
-<<<<<<< HEAD
     - cython
-=======
     - fabio
->>>>>>> 3e583561
