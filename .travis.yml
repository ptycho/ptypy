cache: apt
sudo: true
language: python
python:
  - "2.7"
  - "3.3"
before_install:
  - wget https://repo.continuum.io/miniconda/Miniconda2-latest-Linux-x86_64.sh -O miniconda.sh; # grab miniconda
  - bash miniconda.sh -b -p $HOME/miniconda # install miniconda
  - export PATH="$HOME/miniconda/bin:$PATH" # add it to the path
  - conda config --set always_yes yes --set changeps1 no # we want it to always do yes, and start a new console
  - conda update -q conda # update this quietly
  - conda install pyyaml
  - conda info -a # and print the info
<<<<<<< HEAD
  - conda install pyyaml
  - echo $PYTHONPATH
=======
>>>>>>> 939b0f23

install:
  - conda env create --file environment.yml #set up the environment thats in the file
  - source activate test-environment # activate it
  - python setup.py install # install ptypy

script:
  - py.test ptypy/test -v --cov ptypy --cov-report term-missing # now run the tests

after_script:
  - coveralls

allow_failures:
- python: "3.3"<|MERGE_RESOLUTION|>--- conflicted
+++ resolved
@@ -12,11 +12,9 @@
   - conda update -q conda # update this quietly
   - conda install pyyaml
   - conda info -a # and print the info
-<<<<<<< HEAD
   - conda install pyyaml
   - echo $PYTHONPATH
-=======
->>>>>>> 939b0f23
+
 
 install:
   - conda env create --file environment.yml #set up the environment thats in the file
